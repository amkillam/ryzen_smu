--- conflicted
+++ resolved
@@ -468,14 +468,10 @@
             return "Lucienne";
         case CODENAME_NAPLES:
             return "Naples";
-<<<<<<< HEAD
         case CODENAME_PHOENIX:
             return "Phoenix";
-=======
         case CODENAME_HAWKPOINT:
             return "Hawk Point";
-
->>>>>>> e7d3f53c
         default:
             return "Undefined";
     }
