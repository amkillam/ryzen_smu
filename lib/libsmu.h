/**
 * Ryzen SMU Userspace Library
 * Copyright (C) 2020 Leonardo Gates <leogatesx9r@protonmail.com>
 *
 * This program is free software: you can redistribute it and/or modify
 * it under the terms of the GNU General Public License as published by
 * the Free Software Foundation, either version 3 of the License, or
 * (at your option) any later version.
 *
 * This program is distributed in the hope that it will be useful,
 * but WITHOUT ANY WARRANTY; without even the implied warranty of
 * MERCHANTABILITY or FITNESS FOR A PARTICULAR PURPOSE.  See the
 * GNU General Public License for more details.
 *
 * You should have received a copy of the GNU General Public License
 * along with this program.  If not, see <http://www.gnu.org/licenses/>.
 **/

#ifndef __LIB_SMU_H__
#define __LIB_SMU_H__

#include <stdio.h>
#include <string.h>
#include <pthread.h>

/* Version the loaded driver must use to be compatible. */
#define LIBSMU_SUPPORTED_DRIVER_VERSION                    "0.1.5"

/**
 * SMU Mailbox Target
 */
enum smu_mailbox {
    TYPE_RSMU,
    TYPE_MP1,
    TYPE_HSMP,
};

/**
 * Return values that can be sent from the SMU in response to a command.
 */
typedef enum {
    SMU_Return_OK                = 0x01,
    SMU_Return_Failed            = 0xFF,
    SMU_Return_UnknownCmd        = 0xFE,
    SMU_Return_CmdRejectedPrereq = 0xFD,
    SMU_Return_CmdRejectedBusy   = 0xFC,

    // Custom Error Code -- Does not exist in SMU.

    // SMU Management failed to respond within the SMU_TIMEOUT_MS range.
    SMU_Return_CommandTimeout    = 0xFB,
    // An invalid argument was sent to the function.
    SMU_Return_InvalidArgument   = 0xFA,
    // Function is unsupported on the current processor.
    SMU_Return_Unsupported       = 0xF9,
    // Insufficient buffer size specified.
    SMU_Return_InsufficientSize  = 0xF8,
    // Failed to map physical address.
    SMU_Return_MappedError       = 0xF7,
    // PCIe programming error.
    SMU_Return_PCIFailed         = 0xF6,

    // Userspace Library Codes

    // Driver is not currently loaded or inaccessible.
    SMU_Return_DriverNotPresent  = 0xF0,
    // Read or write error has occurred. Check errno for last error.
    SMU_Return_RWError           = 0xE9,
    // Driver version is incompatible.
    SMU_Return_DriverVersion     = 0xE8,
} smu_return_val;

/**
 * Supported processor codenames with SMU capabilities.
 */
typedef enum {
    CODENAME_UNDEFINED,
    CODENAME_COLFAX,
    CODENAME_RENOIR,
    CODENAME_PICASSO,
    CODENAME_MATISSE,
    CODENAME_THREADRIPPER,
    CODENAME_CASTLEPEAK,
    CODENAME_RAVENRIDGE,
    CODENAME_RAVENRIDGE2,
    CODENAME_SUMMITRIDGE,
    CODENAME_PINNACLERIDGE,
    CODENAME_REMBRANDT,
    CODENAME_RAPHAEL,
    CODENAME_VERMEER,
    CODENAME_VANGOGH,
    CODENAME_CEZANNE,
    CODENAME_MILAN,
    CODENAME_DALI,
    CODENAME_LUCIENNE,
    CODENAME_NAPLES,
    CODENAME_CHAGALL,
<<<<<<< HEAD
    CODENAME_PHOENIX,
    CODENAME_GRANITERIDGE,
=======
    CODENAME_HAWKPOINT,
>>>>>>> e7d3f53c

    CODENAME_COUNT
} smu_processor_codename;

/**
 * SMU MP1 Interface Version [v9-v13]
 */
typedef enum {
    IF_VERSION_9,
    IF_VERSION_10,
    IF_VERSION_11,
    IF_VERSION_12,
    IF_VERSION_13,

    IF_VERSION_COUNT
} smu_if_version;

/**
 * Mutex lock enumeration for specific components.
 */
enum SMU_MUTEX_LOCK {
    SMU_MUTEX_SMN,
    SMU_MUTEX_CMD,
    SMU_MUTEX_PM,
    SMU_MUTEX_COUNT
};

typedef struct {
    /* Accessible To Users, Read-Only. */
    unsigned int                init;
    unsigned int                driver_version;

    smu_processor_codename      codename;
    smu_if_version              smu_if_version;
    unsigned int                smu_version;
    unsigned int                pm_table_size;
    unsigned int                pm_table_version;

    /* Internal Library Use Only */
    int                         fd_smn;
    int                         fd_rsmu_cmd;
    int                         fd_mp1_smu_cmd;
    int                         fd_hsmp_smu_cmd;
    int                         fd_smu_args;
    int                         fd_pm_table;

    pthread_mutex_t             lock[SMU_MUTEX_COUNT];
} smu_obj_t;

typedef union {
    struct {
        float                   args0_f;
        float                   args1_f;
        float                   args2_f;
        float                   args3_f;
        float                   args4_f;
        float                   args5_f;
    } f;
    struct {
        unsigned int            args0;
        unsigned int            args1;
        unsigned int            args2;
        unsigned int            args3;
        unsigned int            args4;
        unsigned int            args5;
    } i;

    unsigned int                args[6];
    float                       args_f[6];
} smu_arg_t;

/**
 * Initializes or frees the userspace library for use.
 * Upon successful initialization, users are allowed to access the following members:
 *  - codename
 *  - smu_if_version
 *  - smu_version
 *  - pm_table_size
 *  - pm_table_version
 *
 * Returns SMU_Return_OK on success.
 */
smu_return_val smu_init(smu_obj_t* obj);
void smu_free(smu_obj_t* obj);

/**
 * Returns the string representation of the SMU FW version.
 */
const char* smu_get_fw_version(smu_obj_t* obj);

/**
 * Reads or writes a 32 bit word from the SMN address space.
 */
smu_return_val smu_read_smn_addr(smu_obj_t* obj, unsigned int address, unsigned int* result);
smu_return_val smu_write_smn_addr(smu_obj_t* obj, unsigned int address, unsigned int value);

/**
 * Sends a command to the SMU.
 * Arguments are sent in the args buffer and are also returned in it.
 * 
 * Returns SMU_Return_OK on success.
 */
smu_return_val smu_send_command(smu_obj_t* obj, unsigned int op, smu_arg_t *args,
    enum smu_mailbox mailbox);

/**
 * Reads the PM table into the destination buffer.
 * 
 * Returns an SMU_Return_OK on success.
 */
smu_return_val smu_read_pm_table(smu_obj_t* obj, unsigned char* dst, size_t dst_len);

/** HELPER METHODS **/

/**
 * Converts SMU values to the string representation.
 */
const char* smu_return_to_str(smu_return_val val);
const char* smu_codename_to_str(smu_obj_t* obj);

/**
 * Determines whether PM tables are supported.
 * Returns 1 if they are.
 */
unsigned int smu_pm_tables_supported(smu_obj_t* obj);

#endif /* __LIB_SMU_H__ */<|MERGE_RESOLUTION|>--- conflicted
+++ resolved
@@ -95,13 +95,9 @@
     CODENAME_LUCIENNE,
     CODENAME_NAPLES,
     CODENAME_CHAGALL,
-<<<<<<< HEAD
     CODENAME_PHOENIX,
     CODENAME_GRANITERIDGE,
-=======
     CODENAME_HAWKPOINT,
->>>>>>> e7d3f53c
-
     CODENAME_COUNT
 } smu_processor_codename;
 
