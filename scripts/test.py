#!/bin/python

import os
import struct
from time import sleep

FS_PATH = '/sys/kernel/ryzen_smu_drv/'

VER_PATH = FS_PATH + 'version'
SMN_PATH = FS_PATH + 'smn'
SMU_ARGS = FS_PATH + 'smu_args'
RSMU_CMD  = FS_PATH + 'rsmu_cmd'
CN_PATH  = FS_PATH + 'codename'
PM_PATH  = FS_PATH + 'pm_table'

def is_root():
    return os.getenv("SUDO_USER") is not None or os.geteuid() == 0

def driver_loaded():
    return os.path.isfile(VER_PATH)

def pm_table_supported():
    return os.path.isfile(PM_PATH)

def read_file32(file):
    with open(file, "rb") as fp:
        result = fp.read(4)
        result = struct.unpack("<I", result)[0]
        fp.close()

    return result

def write_file32(file, value):
    with open(file, "wb") as fp:
        result = fp.write(struct.pack("<I", value))
        fp.close()

    return result == 4

def write_file64(file, value1, value2):
    with open(file, "wb") as fp:
        result = fp.write(struct.pack("<II", value1, value2))
        fp.close()

    return result == 8

def read_file192(file):
    with open(file, "rb") as fp:
        result = fp.read(24)
        result = struct.unpack("<IIIIII", result)
        fp.close()

    return result

def write_file192(file, v1, v2, v3, v4, v5, v6):
    with open(file, "wb") as fp:
        result = fp.write(struct.pack("<IIIIII", v1, v2, v3, v4, v5, v6))
        fp.close()

    return result == 24

def write_file192(file, v1, v2, v3, v4, v5, v6):
    with open(file, "wb") as fp:
        result = fp.write(struct.pack("<IIIIII", v1, v2, v3, v4, v5, v6))
        fp.close()

    return result == 24

def read_file_str(file, expectedLen = 9):
    with open(file, "r") as fp:
        result = fp.read(expectedLen)
        fp.close()
    
    if len(result) != expectedLen:
        print("Read file ({0}) failed with {1}".format(file, len(result)))
        return False
    
    return result

def read_smn_addr(addr):
    if write_file32(SMN_PATH, addr) == False:
        print("Failed to read SMN address: {:08X}".format(addr))
        return 0
    
    value = read_file32(SMN_PATH)
    
    if value == False:
        return 0
    
    return value

def write_smn_addr(addr, value):
    if write_file64(SMN_PATH, addr, value) == False:
        print("Failed to write SMN address {:08X} with value: {:08X}".format(addr, value))
        return False

    return True

def smu_command(op, arg1, arg2 = 0, arg3 = 0, arg4 = 0, arg5 = 0, arg6 = 0):
    check = True

    # Check if SMU is currently executing a command
    value = read_file32(RSMU_CMD)
    if value != False:
        while int(value) == 0:
            print("Wating for existing SMU command to complete ...")
            sleep(1)
            value = read_file32(RSMU_CMD)
    else:
        print("Failed to get SMU status response")
        return False
            
    # Write all arguments to the appropriate files
    if write_file192(SMU_ARGS, arg1, arg2, arg3, arg4, arg5, arg6) == False:
        print("Failed to write SMU arguments")
        return False

    # Write the command
    if write_file32(RSMU_CMD, op) == False:
        print("Failed to execute the SMU command: {:08X}".format(op))
    
    # Check for the result:
    value = read_file32(RSMU_CMD)
    if value != False:
        while value == 0:
            print("Wating for existing SMU command to complete ...")
            sleep(1)
            value = read_file32(RSMU_CMD)
    else:
        print("SMU OP readback returned false")
        return False

    if value != 1:
        print("SMU Command Result Failed: " + value)
        return False

    args = read_file192(SMU_ARGS)

    if args == False:
        print("Failed to read SMU response arguments")
        return False

    return args

def test_get_version():
    args = smu_command(0x02, 1)

    if args == False:
        return False
    
    v_test = "{:d}.{:d}.{:d}\n".format(
        args[0] >> 16 & 0xff,
        args[0] >> 8 & 0xff,
        args[0] & 0xff 
    )

    if v_test == read_file_str(VER_PATH, 8):
        print("Retrieved SMU Version: v{0}".format(v_test.split("\n")[0]))
        return True

    print("SMU Test: Failed!")
    return False

def test_get_codename():
    codenames = [
        "Unspecified",
        "Colfax",
        "Renoir",
        "Picasso",
        "Matisse",
        "Threadripper",
        "Castle Peak",
        "Raven Ridge",
        "Raven Ridge 2",
        "Summit Ridge",
        "Pinnacle Ridge",
        "Rembrandt",
        "Vermeer",
        "Vangogh",
        "Cezanne",
        "Milan",
        "Dali",
<<<<<<< HEAD
        "Lucienne",
        "Naples",
        "Chagall",
        "Raphael",
        "Phoenix"
=======
        "Hawk Point"
>>>>>>> e7d3f53c
    ]
    args = read_file_str(CN_PATH, 3)

    if args != False and int(args) != 0 and int(args) < len(codenames):
        print("Processor Code Name: " + codenames[int(args)])
        return True
    
    print("Failed to detect processor code name!")
    return False

def main():
    if is_root() == False:
        print("Script must be run with root privileges.")
        return

    if driver_loaded() == False:
        print("The driver doesn't seem to be loaded.")
        return

    if test_get_version() == False:
        return

    if test_get_codename() == False:
        return

    if pm_table_supported():
        print("PM Table: Supported")
    else:
        print("PM Table: Unsupported")

    val = read_smn_addr(0x50200)

    if val != False:
        print("SMN Offset[0x50200]: 0x{:08x}\n".format(val))
        print("Everything seems to be working properly!")
    else:
        print("Failed to read SMN address. Is your system supported?")



main()<|MERGE_RESOLUTION|>--- conflicted
+++ resolved
@@ -4,23 +4,27 @@
 import struct
 from time import sleep
 
-FS_PATH = '/sys/kernel/ryzen_smu_drv/'
-
-VER_PATH = FS_PATH + 'version'
-SMN_PATH = FS_PATH + 'smn'
-SMU_ARGS = FS_PATH + 'smu_args'
-RSMU_CMD  = FS_PATH + 'rsmu_cmd'
-CN_PATH  = FS_PATH + 'codename'
-PM_PATH  = FS_PATH + 'pm_table'
+FS_PATH = "/sys/kernel/ryzen_smu_drv/"
+
+VER_PATH = FS_PATH + "version"
+SMN_PATH = FS_PATH + "smn"
+SMU_ARGS = FS_PATH + "smu_args"
+RSMU_CMD = FS_PATH + "rsmu_cmd"
+CN_PATH = FS_PATH + "codename"
+PM_PATH = FS_PATH + "pm_table"
+
 
 def is_root():
     return os.getenv("SUDO_USER") is not None or os.geteuid() == 0
 
+
 def driver_loaded():
     return os.path.isfile(VER_PATH)
 
+
 def pm_table_supported():
     return os.path.isfile(PM_PATH)
+
 
 def read_file32(file):
     with open(file, "rb") as fp:
@@ -30,6 +34,7 @@
 
     return result
 
+
 def write_file32(file, value):
     with open(file, "wb") as fp:
         result = fp.write(struct.pack("<I", value))
@@ -37,12 +42,14 @@
 
     return result == 4
 
+
 def write_file64(file, value1, value2):
     with open(file, "wb") as fp:
         result = fp.write(struct.pack("<II", value1, value2))
         fp.close()
 
     return result == 8
+
 
 def read_file192(file):
     with open(file, "rb") as fp:
@@ -52,6 +59,7 @@
 
     return result
 
+
 def write_file192(file, v1, v2, v3, v4, v5, v6):
     with open(file, "wb") as fp:
         result = fp.write(struct.pack("<IIIIII", v1, v2, v3, v4, v5, v6))
@@ -59,44 +67,43 @@
 
     return result == 24
 
-def write_file192(file, v1, v2, v3, v4, v5, v6):
-    with open(file, "wb") as fp:
-        result = fp.write(struct.pack("<IIIIII", v1, v2, v3, v4, v5, v6))
-        fp.close()
-
-    return result == 24
-
-def read_file_str(file, expectedLen = 9):
+
+def read_file_str(file, expectedLen=9):
     with open(file, "r") as fp:
         result = fp.read(expectedLen)
         fp.close()
-    
+
     if len(result) != expectedLen:
         print("Read file ({0}) failed with {1}".format(file, len(result)))
         return False
-    
+
     return result
+
 
 def read_smn_addr(addr):
     if write_file32(SMN_PATH, addr) == False:
         print("Failed to read SMN address: {:08X}".format(addr))
         return 0
-    
+
     value = read_file32(SMN_PATH)
-    
+
     if value == False:
         return 0
-    
+
     return value
+
 
 def write_smn_addr(addr, value):
     if write_file64(SMN_PATH, addr, value) == False:
-        print("Failed to write SMN address {:08X} with value: {:08X}".format(addr, value))
+        print(
+            "Failed to write SMN address {:08X} with value: {:08X}".format(addr, value)
+        )
         return False
 
     return True
 
-def smu_command(op, arg1, arg2 = 0, arg3 = 0, arg4 = 0, arg5 = 0, arg6 = 0):
+
+def smu_command(op, arg1, arg2=0, arg3=0, arg4=0, arg5=0, arg6=0):
     check = True
 
     # Check if SMU is currently executing a command
@@ -109,7 +116,7 @@
     else:
         print("Failed to get SMU status response")
         return False
-            
+
     # Write all arguments to the appropriate files
     if write_file192(SMU_ARGS, arg1, arg2, arg3, arg4, arg5, arg6) == False:
         print("Failed to write SMU arguments")
@@ -118,7 +125,7 @@
     # Write the command
     if write_file32(RSMU_CMD, op) == False:
         print("Failed to execute the SMU command: {:08X}".format(op))
-    
+
     # Check for the result:
     value = read_file32(RSMU_CMD)
     if value != False:
@@ -142,16 +149,15 @@
 
     return args
 
+
 def test_get_version():
     args = smu_command(0x02, 1)
 
     if args == False:
         return False
-    
+
     v_test = "{:d}.{:d}.{:d}\n".format(
-        args[0] >> 16 & 0xff,
-        args[0] >> 8 & 0xff,
-        args[0] & 0xff 
+        args[0] >> 16 & 0xFF, args[0] >> 8 & 0xFF, args[0] & 0xFF
     )
 
     if v_test == read_file_str(VER_PATH, 8):
@@ -160,6 +166,7 @@
 
     print("SMU Test: Failed!")
     return False
+
 
 def test_get_codename():
     codenames = [
@@ -180,24 +187,21 @@
         "Cezanne",
         "Milan",
         "Dali",
-<<<<<<< HEAD
         "Lucienne",
         "Naples",
         "Chagall",
         "Raphael",
-        "Phoenix"
-=======
-        "Hawk Point"
->>>>>>> e7d3f53c
+        "Phoenix" "Hawk Point",
     ]
     args = read_file_str(CN_PATH, 3)
 
     if args != False and int(args) != 0 and int(args) < len(codenames):
         print("Processor Code Name: " + codenames[int(args)])
         return True
-    
+
     print("Failed to detect processor code name!")
     return False
+
 
 def main():
     if is_root() == False:
@@ -228,5 +232,4 @@
         print("Failed to read SMN address. Is your system supported?")
 
 
-
-main()+main()
