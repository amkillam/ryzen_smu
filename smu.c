/* SPDX-License-Identifier: GPL-2.0 */
/* Copyright (C) 2020 Leonardo Gates <leogatesx9r@protonmail.com> */
/* Ryzen SMU Root Complex Communication */

#include <linux/module.h>
#include <linux/delay.h>
#include <linux/time.h>
#include <linux/pci.h>
#include <asm/io.h>

#include "smu.h"

static struct {
    enum smu_processor_codename    codename;

    // Optional RSMU mailbox addresses.
    u32                            addr_rsmu_mb_cmd;
    u32                            addr_rsmu_mb_rsp;
    u32                            addr_rsmu_mb_args;

    // Mandatory MP1 mailbox addresses.
    enum smu_if_version            mp1_if_ver;
    u32                            addr_mp1_mb_cmd;
    u32                            addr_mp1_mb_rsp;
    u32                            addr_mp1_mb_args;

    u32                            addr_hsmp_mb_cmd;
    u32                            addr_hsmp_mb_rsp;
    u32                            addr_hsmp_mb_args;

    // Optional PM table information.
    u64                            pm_dram_base;
    u32                            pm_dram_base_alt;
    u32                            pm_dram_map_size;
    u32                            pm_dram_map_size_alt;

    // Internal tracker to determine the minimum interval required to
    //  refresh the metrics table.
    u32                            pm_jiffies;

    // Virtual addresses mapped to physical DRAM bases for PM table.
    u8 __iomem*                    pm_table_virt_addr;
    u8 __iomem*                    pm_table_virt_addr_alt;
} g_smu = {
    .codename                    = CODENAME_UNDEFINED,

    .addr_rsmu_mb_cmd            = 0,
    .addr_rsmu_mb_rsp            = 0,
    .addr_rsmu_mb_args           = 0,

    .mp1_if_ver                  = IF_VERSION_COUNT,
    .addr_mp1_mb_cmd             = 0,
    .addr_mp1_mb_rsp             = 0,
    .addr_mp1_mb_args            = 0,

    .addr_hsmp_mb_cmd = 0,
    .addr_hsmp_mb_rsp = 0,
    .addr_hsmp_mb_args = 0,

    .pm_dram_base                = 0,
    .pm_dram_base_alt            = 0,
    .pm_dram_map_size            = 0,
    .pm_dram_map_size_alt        = 0,
    .pm_jiffies                  = 0,

    .pm_table_virt_addr          = NULL,
    .pm_table_virt_addr_alt      = NULL,
};

// Both mutexes are defined separately because the SMN address space can be used
//  independently from the SMU but the SMU requires access to the SMN to execute commands.
static DEFINE_MUTEX(amd_pci_mutex);
static DEFINE_MUTEX(amd_smu_mutex);

int smu_smn_rw_address(struct pci_dev* dev, u32 address, u32* value, int write) {
    int err;

    // This may work differently for multi-NUMA systems.
    mutex_lock(&amd_pci_mutex);
    err = pci_write_config_dword(dev, SMU_PCI_ADDR_REG, address);

    if (!err) {
        err = (
            write ?
                pci_write_config_dword(dev, SMU_PCI_DATA_REG, *value) :
                pci_read_config_dword(dev, SMU_PCI_DATA_REG, value)
        );

        if (err)
            pr_warn("Error %s SMN address: 0x%x!\n", write ? "writing" : "reading", address);
    }
    else
        pr_warn("Error programming SMN address: 0x%x!\n", address);
    mutex_unlock(&amd_pci_mutex);

    return err;
}

enum smu_return_val smu_read_address(struct pci_dev* dev, u32 address, u32* value) {
    return !smu_smn_rw_address(dev, address, value, 0) ? SMU_Return_OK : SMU_Return_PCIFailed;
}

enum smu_return_val smu_write_address(struct pci_dev* dev, u32 address, u32 value) {
    return !smu_smn_rw_address(dev, address, &value, 1) ? SMU_Return_OK : SMU_Return_PCIFailed;
}

void smu_args_init(smu_req_args_t* args, u32 value) {
    u32 i;

    args->args[0] = value;

    for (i = 1; i < SMU_REQ_MAX_ARGS; i++)
        args->args[i] = 0;
}

enum smu_return_val smu_send_command(struct pci_dev* dev, u32 op, smu_req_args_t* args,
    enum smu_mailbox mailbox) {
    u32 retries, tmp, i, rsp_addr, args_addr, cmd_addr;

    // == Pick the correct mailbox address. ==
    switch (mailbox) {
        case MAILBOX_TYPE_RSMU:
            rsp_addr = g_smu.addr_rsmu_mb_rsp;
            cmd_addr = g_smu.addr_rsmu_mb_cmd;
            args_addr = g_smu.addr_rsmu_mb_args;
            break;
        case MAILBOX_TYPE_MP1:
            rsp_addr = g_smu.addr_mp1_mb_rsp;
            cmd_addr = g_smu.addr_mp1_mb_cmd;
            args_addr = g_smu.addr_mp1_mb_args;
            break;
        case MAILBOX_TYPE_HSMP:
            rsp_addr = g_smu.addr_hsmp_mb_rsp;
            cmd_addr = g_smu.addr_hsmp_mb_cmd;
            args_addr = g_smu.addr_hsmp_mb_args;
            break;
        default:
            return SMU_Return_Unsupported;
    }

    // == In the unlikely event a mailbox is undefined, don't even attempt to execute. ==
    if (!rsp_addr || !cmd_addr || !args_addr)
        return SMU_Return_Unsupported;

    pr_debug("SMU Service Request: ID(0x%x) Args(0x%x, 0x%x, 0x%x, 0x%x, 0x%x, 0x%x)",
        op, args->s.arg0, args->s.arg1, args->s.arg2, args->s.arg3, args->s.arg4, args->s.arg5);

    mutex_lock(&amd_smu_mutex);

    // Step 1: Wait until the RSP register is non-zero.
    retries = smu_timeout_attempts;
    do
        if (smu_read_address(dev, rsp_addr, &tmp) != SMU_Return_OK) {
            mutex_unlock(&amd_smu_mutex);
            pr_warn("Failed to perform initial probe on SMU RSP!\n");

            return SMU_Return_PCIFailed;
        }
    while (tmp == 0 && retries--);

    // Step 1.b: A command is still being processed meaning
    //  a new command cannot be issued.
    if (!retries && !tmp) {
        mutex_unlock(&amd_smu_mutex);
        pr_debug("SMU Service Request Failed: Timeout on initial wait for mailbox availability.");

        return SMU_Return_CommandTimeout;
    }

    // Step 2: Write zero (0) to the RSP register.
    smu_write_address(dev, rsp_addr, 0);

    // Step 3: Write the argument(s) into the argument register(s).
    for (i = 0; i < SMU_REQ_MAX_ARGS; i++)
        smu_write_address(dev, args_addr + (i * 4), args->args[i]);

    // Step 4: Write the message Id into the Message ID register.
    smu_write_address(dev, cmd_addr, op);

    // Step 5: Wait until the Response register is non-zero.
    do
        if (smu_read_address(dev, rsp_addr, &tmp) != SMU_Return_OK) {
            mutex_unlock(&amd_smu_mutex);
            pr_warn("Failed to perform probe on SMU RSP!\n");

            return SMU_Return_PCIFailed;
        }
    while(tmp == 0 && retries--);

    // Step 6: If the Response register contains OK, then SMU has finished processing
    //  the message.
    if (tmp != SMU_Return_OK && !retries) {
        mutex_unlock(&amd_smu_mutex);

        // The RSP register is still 0, the SMU is still processing the request or has frozen.
        // Either way the command has timed out so indicate as such.
        if (!tmp) {
            pr_debug("SMU Service Request Failed: Timeout on command (0x%x) after %d attempts.",
                op, smu_timeout_attempts);

            return SMU_Return_CommandTimeout;
        }

        pr_debug("SMU Service Request Failed: Response %Xh was unexpected.", tmp);
        return tmp;
    }

    // Step 7: If a return argument is expected, the Argument register may be read
    //  at this time.
    for (i = 0; i < SMU_REQ_MAX_ARGS; i++)
        if (smu_read_address(dev, args_addr + (i * 4), &args->args[i]) != SMU_Return_OK)
            pr_warn("Failed to fetch SMU ARG [%d]!\n", i);

    mutex_unlock(&amd_smu_mutex);

    pr_debug("SMU Service Response: ID(0x%x) Args(0x%x, 0x%x, 0x%x, 0x%x, 0x%x, 0x%x)",
        op, args->s.arg0, args->s.arg1, args->s.arg2, args->s.arg3, args->s.arg4, args->s.arg5);

    return SMU_Return_OK;
}

int smu_resolve_cpu_class(struct pci_dev* dev) {
    u32 cpuid, cpu_family, cpu_model, stepping, pkg_type;

    // https://en.wikichip.org/wiki/amd/cpuid
    // Res. + ExtFamily + ExtModel + Res. + BaseFamily + BaseModel + Stepping
    // See: CPUID_Fn00000001_EAX
    cpuid = cpuid_eax(0x00000001);

    cpu_family = ((cpuid & 0xf00) >> 8) + ((cpuid & 0xff00000) >> 20);
    cpu_model = ((cpuid & 0xf0000) >> 12) + ((cpuid & 0xf0) >> 4);
    stepping = cpuid & 0xf;

    // Combines "PkgType" and "Reserved"
    // See: CPUID_Fn80000001_EBX
    pkg_type = cpuid_ebx(0x80000001) >> 28;

    pr_info("CPUID: family 0x%X, model 0x%X, stepping 0x%X, package 0x%X",
             cpu_family, cpu_model, stepping, pkg_type);

    // Zen / Zen+ / Zen2
    if (cpu_family == 0x17) {
        switch(cpu_model) {
            case 0x01:
                if (pkg_type == 7)
                    g_smu.codename = CODENAME_THREADRIPPER;
                else if (pkg_type == 4)
                    g_smu.codename = CODENAME_NAPLES;
                else
                    g_smu.codename = CODENAME_SUMMITRIDGE;
                break;
            case 0x08:
                if (pkg_type == 7 || pkg_type == 4)
                    g_smu.codename = CODENAME_COLFAX;
                else
                    g_smu.codename = CODENAME_PINNACLERIDGE;
                break;
            case 0x11:
                g_smu.codename = CODENAME_RAVENRIDGE;
                break;
            case 0x18:
                if (pkg_type == 2)
                    g_smu.codename = CODENAME_RAVENRIDGE2;
                else
                    g_smu.codename = CODENAME_PICASSO;
                break;
            case 0x20:
                g_smu.codename = CODENAME_DALI;
                break;
            case 0x31:
                g_smu.codename = CODENAME_CASTLEPEAK;
                break;
            case 0x60:
                g_smu.codename = CODENAME_RENOIR;
                break;
            case 0x68:
                g_smu.codename = CODENAME_LUCIENNE;
                break;
            case 0x71:
                g_smu.codename = CODENAME_MATISSE;
                break;
            case 0x90:
                g_smu.codename = CODENAME_VANGOGH;
                break;
            default:
                pr_err("CPUID: Unknown Zen/Zen+/Zen2 processor model: 0x%X (CPUID: 0x%08X)", cpu_model, cpuid);
                return -2;
        }
        return 0;
    }

    // Zen3/4 (model IDs for unreleased silicon not confirmed yet).
    else if (cpu_family == 0x19) {
        switch(cpu_model) {
            case 0x01:
                g_smu.codename = CODENAME_MILAN;
                break;
            case 0x08:
                g_smu.codename = CODENAME_CHAGALL;
                break;
            case 0x20:
            case 0x21:
                g_smu.codename = CODENAME_VERMEER;
                break;
            case 0x40:
            case 0x44:
                g_smu.codename = CODENAME_REMBRANDT;
                break;
            case 0x50:
                g_smu.codename = CODENAME_CEZANNE;
                break;
            case 0x61:
                g_smu.codename = CODENAME_RAPHAEL;
                break;
<<<<<<< HEAD
            case 0x74:
                g_smu.codename = CODENAME_PHOENIX;
=======
            case 0x75:
                g_smu.codename = CODENAME_HAWKPOINT;
>>>>>>> e7d3f53c
                break;
            default:
                pr_err("CPUID: Unknown Zen3/4 processor model: 0x%X (CPUID: 0x%08X)", cpu_model, cpuid);
                return -2;
        }
        return 0;
    }
    else if (cpu_family == 0x1a) {
        switch (cpu_model) {
            case 0x24:
                g_smu.codename = CODENAME_STRIX;
                break;
            case 0x44:
                g_smu.codename = CODENAME_GRANITERIDGE;
                break;
            default:
                pr_err("CPUID: Unknown Zen5/6 processor model: 0x%X (CPUID: 0x%08X)", cpu_model, cpuid);
                return -2;
        }
        return 0;
    }

    else {
        pr_err("CPUID: failed to detect Zen/Zen+/Zen2/Zen3/Zen4 processor family (%Xh).", cpu_family);
        return -1;
    }
}

int smu_init(struct pci_dev* dev) {
    // This really should never be called twice however in case it is, consider it initialized.
    if (g_smu.codename != CODENAME_UNDEFINED)
        return 0;

    if (smu_resolve_cpu_class(dev))
        return -ENODEV;

    // Detect RSMU mailbox address.
    switch (g_smu.codename) {
        case CODENAME_CASTLEPEAK:
        case CODENAME_MATISSE:
        case CODENAME_VERMEER:
        case CODENAME_MILAN:
        case CODENAME_CHAGALL:
        case CODENAME_RAPHAEL:
        case CODENAME_GRANITERIDGE:
            g_smu.addr_rsmu_mb_cmd  = 0x3B10524;
            g_smu.addr_rsmu_mb_rsp  = 0x3B10570;
            g_smu.addr_rsmu_mb_args = 0x3B10A40;
            goto LOG_RSMU;
        case CODENAME_COLFAX:
        case CODENAME_NAPLES:
        case CODENAME_SUMMITRIDGE:
        case CODENAME_THREADRIPPER:
        case CODENAME_PINNACLERIDGE:
            g_smu.addr_rsmu_mb_cmd  = 0x3B1051C;
            g_smu.addr_rsmu_mb_rsp  = 0x3B10568;
            g_smu.addr_rsmu_mb_args = 0x3B10590;
            goto LOG_RSMU;
        case CODENAME_RENOIR:
        case CODENAME_LUCIENNE:
        case CODENAME_PICASSO:
        case CODENAME_CEZANNE:
        case CODENAME_RAVENRIDGE:
        case CODENAME_RAVENRIDGE2:
        case CODENAME_DALI:
<<<<<<< HEAD
        case CODENAME_REMBRANDT:
        case CODENAME_PHOENIX:
        case CODENAME_STRIX:
=======
        case CODENAME_HAWKPOINT:
>>>>>>> e7d3f53c
            g_smu.addr_rsmu_mb_cmd  = 0x3B10A20;
            g_smu.addr_rsmu_mb_rsp  = 0x3B10A80;
            g_smu.addr_rsmu_mb_args = 0x3B10A88;
            goto LOG_RSMU;
        case CODENAME_VANGOGH:        
            pr_debug("RSMU Mailbox: Not supported or unknown, disabling use.");
            goto MP1_DETECT;
        default:
            pr_err("Unknown processor codename: %d", g_smu.codename);
            return -ENODEV;
    }

LOG_RSMU:
    pr_debug("RSMU Mailbox: (cmd: 0x%X, rsp: 0x%X, args: 0x%X)",
        g_smu.addr_rsmu_mb_cmd, g_smu.addr_rsmu_mb_rsp, g_smu.addr_rsmu_mb_args);

    // Detect HSMP mailbox address.
    switch (g_smu.codename) {
        case CODENAME_CASTLEPEAK:
        case CODENAME_MATISSE:
        case CODENAME_VERMEER:
        case CODENAME_MILAN:
        case CODENAME_CHAGALL:
        case CODENAME_RAPHAEL:
        case CODENAME_GRANITERIDGE:
            g_smu.addr_hsmp_mb_cmd = 0x3B10534;
            g_smu.addr_hsmp_mb_rsp = 0x3B10980;
            g_smu.addr_hsmp_mb_args = 0x3B109E0;
            goto LOG_HSMP;
        case CODENAME_CEZANNE:
        case CODENAME_COLFAX:
        case CODENAME_NAPLES:
        case CODENAME_SUMMITRIDGE:
        case CODENAME_THREADRIPPER:
        case CODENAME_PINNACLERIDGE:
        case CODENAME_RENOIR:
        case CODENAME_LUCIENNE:
        case CODENAME_PICASSO:
        case CODENAME_RAVENRIDGE:
        case CODENAME_RAVENRIDGE2:
        case CODENAME_DALI:
        case CODENAME_VANGOGH:
        case CODENAME_REMBRANDT:
<<<<<<< HEAD
        case CODENAME_PHOENIX:
        case CODENAME_STRIX:
=======
        case CODENAME_HAWKPOINT:
>>>>>>> e7d3f53c
            goto MP1_DETECT;
        default:
            pr_err("Unknown processor codename: %d", g_smu.codename);
            return -ENODEV;
    }

LOG_HSMP:
    pr_debug("HSMP Mailbox: (cmd: 0x%X, rsp: 0x%X, args: 0x%X)",
        g_smu.addr_hsmp_mb_cmd, g_smu.addr_hsmp_mb_rsp, g_smu.addr_hsmp_mb_args);


MP1_DETECT:
    // Detect MP1 SMU mailbox address.
    switch (g_smu.codename) {
        case CODENAME_COLFAX:
        case CODENAME_NAPLES:
        case CODENAME_SUMMITRIDGE:
        case CODENAME_THREADRIPPER:
        case CODENAME_PINNACLERIDGE:
            g_smu.mp1_if_ver        = IF_VERSION_9;
            g_smu.addr_mp1_mb_cmd   = 0x3B10528;
            g_smu.addr_mp1_mb_rsp   = 0x3B10564;
            g_smu.addr_mp1_mb_args  = 0x3B10598;
            break;
        case CODENAME_PICASSO:
        case CODENAME_RAVENRIDGE:
        case CODENAME_RAVENRIDGE2:
        case CODENAME_DALI:
            g_smu.mp1_if_ver        = IF_VERSION_10;
            g_smu.addr_mp1_mb_cmd   = 0x3B10528;
            g_smu.addr_mp1_mb_rsp   = 0x3B10564;
            g_smu.addr_mp1_mb_args  = 0x3B10998;
            break;
        case CODENAME_MATISSE:
        case CODENAME_VERMEER:
        case CODENAME_CASTLEPEAK:
        case CODENAME_MILAN:
        case CODENAME_CHAGALL:
        case CODENAME_RAPHAEL:
        case CODENAME_GRANITERIDGE:
            g_smu.mp1_if_ver        = IF_VERSION_11;
            g_smu.addr_mp1_mb_cmd   = 0x3B10530;
            g_smu.addr_mp1_mb_rsp   = 0x3B1057C;
            g_smu.addr_mp1_mb_args  = 0x3B109C4;
            break;
        case CODENAME_RENOIR:
        case CODENAME_LUCIENNE:
        case CODENAME_CEZANNE:
            g_smu.mp1_if_ver        = IF_VERSION_12;
            g_smu.addr_mp1_mb_cmd   = 0x3B10528;
            g_smu.addr_mp1_mb_rsp   = 0x3B10564;
            g_smu.addr_mp1_mb_args  = 0x3B10998;
            break;
        case CODENAME_VANGOGH:
        case CODENAME_REMBRANDT:
<<<<<<< HEAD
        case CODENAME_PHOENIX:
=======
        case CODENAME_HAWKPOINT:
>>>>>>> e7d3f53c
            g_smu.mp1_if_ver       = IF_VERSION_13;
            g_smu.addr_mp1_mb_cmd   = 0x3B10528;
            g_smu.addr_mp1_mb_rsp   = 0x3B10578;
            g_smu.addr_mp1_mb_args  = 0x3B10998;
            break;
        case CODENAME_STRIX:
            g_smu.mp1_if_ver       = IF_VERSION_13;
            g_smu.addr_mp1_mb_cmd   = 0x3b10928;
            g_smu.addr_mp1_mb_rsp   = 0x3b10978;
            g_smu.addr_mp1_mb_args  = 0x3b10998;
            break;
        default:
            pr_err("Unknown processor codename: %d", g_smu.codename);
            return -ENODEV;
    }

    pr_debug("MP1 Mailbox: (cmd: 0x%X, rsp: 0x%X, args: 0x%X)",
        g_smu.addr_mp1_mb_cmd, g_smu.addr_mp1_mb_rsp, g_smu.addr_mp1_mb_args);

    pr_info("Family Codename: %s",
        getCodeName(g_smu.codename));

    return 0;
}

const char* getCodeName(enum smu_processor_codename codename) 
{
   switch (codename) 
   {
      case CODENAME_COLFAX: return "Colfax";
      case CODENAME_RENOIR: return "Renoir";
      case CODENAME_PICASSO: return "Picasso";
      case CODENAME_MATISSE: return "Matisse";
      case CODENAME_THREADRIPPER: return "ThreadRipper";
      case CODENAME_CASTLEPEAK: return "CastelPeak";
      case CODENAME_RAVENRIDGE: return "RavenRidge";
      case CODENAME_RAVENRIDGE2: return "RavenRidge2";
      case CODENAME_SUMMITRIDGE: return "SummitRidge";
      case CODENAME_PINNACLERIDGE: return "PinnacleRidge";
      case CODENAME_REMBRANDT: return "Rembrandt";
      case CODENAME_VERMEER: return "Vermeer";
      case CODENAME_VANGOGH: return "VanGogh";
      case CODENAME_CEZANNE: return "Cezanne";
      case CODENAME_MILAN: return "Milan";
      case CODENAME_DALI: return "Dali";
      case CODENAME_LUCIENNE: return "Lucienne";
      case CODENAME_NAPLES: return "Naples";
      case CODENAME_CHAGALL: return "Chagall";
      case CODENAME_RAPHAEL: return "Raphael";
<<<<<<< HEAD
      case CODENAME_GRANITERIDGE: return "GraniteRidge";
      case CODENAME_PHOENIX: return "Phoenix";
      case CODENAME_STRIX: return "Strix";
=======
      case CODENAME_HAWKPOINT: return "Hawk Point";
>>>>>>> e7d3f53c
      default: return "Undefined";
   }
}
void smu_cleanup(void) {
    // Unmap DRAM Base if required after SMU use.
    if (g_smu.pm_table_virt_addr) {
        iounmap(g_smu.pm_table_virt_addr);
        g_smu.pm_table_virt_addr = NULL;
    }

    if (g_smu.pm_table_virt_addr_alt) {
        iounmap(g_smu.pm_table_virt_addr_alt);
        g_smu.pm_table_virt_addr_alt = NULL;
    }

    // Set SMU state to uninitialized, requiring a call to smu_init() again.
    g_smu.codename = CODENAME_UNDEFINED;
}

enum smu_processor_codename smu_get_codename(void) {
    return g_smu.codename;
}

u32 smu_get_version(struct pci_dev* dev, enum smu_mailbox mb) {
    smu_req_args_t args;
    u32 ret;

    // First value is always 1.
    smu_args_init(&args, 1);

    // OP 0x02 is consistent with all platforms meaning
    //  it can be used directly.
    ret = smu_send_command(dev, 0x02, &args, mb);
    if (ret != SMU_Return_OK)
        return ret;

    return args.s.arg0;
}

enum smu_if_version smu_get_mp1_if_version(void) {
    return g_smu.mp1_if_ver;
}

u64 smu_get_dram_base_address(struct pci_dev* dev) {
    u32 fn[3], ret, parts[2];
    smu_req_args_t args;

    const enum smu_mailbox type = MAILBOX_TYPE_RSMU;

    smu_args_init(&args, 0);

    switch (g_smu.codename) {
        case CODENAME_NAPLES:
        case CODENAME_SUMMITRIDGE:
        case CODENAME_THREADRIPPER:
            fn[0] = 0xa;
            goto BASE_ADDR_CLASS_1;
        case CODENAME_VERMEER:
        case CODENAME_MATISSE:
        case CODENAME_CASTLEPEAK:
        case CODENAME_MILAN:
        case CODENAME_CHAGALL:
            fn[0] = 0x06;
            goto BASE_ADDR_CLASS_1;
        case CODENAME_RAPHAEL:
        case CODENAME_GRANITERIDGE:
            fn[0] = 0x04;
            goto BASE_ADDR_CLASS_1;
        case CODENAME_RENOIR:
        case CODENAME_LUCIENNE:
        case CODENAME_CEZANNE:
<<<<<<< HEAD
        case CODENAME_REMBRANDT:
        case CODENAME_PHOENIX:
        case CODENAME_STRIX:
=======
        case CODENAME_HAWKPOINT:
>>>>>>> e7d3f53c
            fn[0] = 0x66;
            goto BASE_ADDR_CLASS_1;
        case CODENAME_COLFAX:
        case CODENAME_PINNACLERIDGE:
            fn[0] = 0x0b;
            fn[1] = 0x0c;
            goto BASE_ADDR_CLASS_2;
        case CODENAME_DALI:
        case CODENAME_PICASSO:
        case CODENAME_RAVENRIDGE:
        case CODENAME_RAVENRIDGE2:
            fn[0] = 0x0a;
            fn[1] = 0x3d;
            fn[2] = 0x0b;
            goto BASE_ADDR_CLASS_3;
        default:
            return SMU_Return_Unsupported;
    }

BASE_ADDR_CLASS_1:
    args.s.arg0 = args.s.arg1 = 1;
    ret = smu_send_command(dev, fn[0], &args, type);

    return ret != SMU_Return_OK ? ret : args.s.arg0 | ((u64)args.s.arg1 << 32);

BASE_ADDR_CLASS_2:
    ret = smu_send_command(dev, fn[0], &args, type);
    if (ret != SMU_Return_OK)
        return ret;

    smu_args_init(&args, 0);
    ret = smu_send_command(dev, fn[1], &args, type);

    return ret != SMU_Return_OK ? ret : args.s.arg0;

BASE_ADDR_CLASS_3:
    // == Part 1 ==
    args.s.arg0 = 3;
    ret = smu_send_command(dev, fn[0], &args, type);
    if (ret != SMU_Return_OK)
        return ret;

    smu_args_init(&args, 3);
    ret = smu_send_command(dev, fn[2], &args, type);
    if (ret != SMU_Return_OK)
        return ret;

    // 1st Base.
    parts[0] = args.s.arg0;
    // == Part 1 End ==

    // == Part 2 ==
    smu_args_init(&args, 3);
    ret = smu_send_command(dev, fn[1], &args, type);
    if (ret != SMU_Return_OK)
        return ret;

    smu_args_init(&args, 5);
    ret = smu_send_command(dev, fn[0], &args, type);
    if (ret != SMU_Return_OK)
        return ret;

    smu_args_init(&args, 5);
    ret = smu_send_command(dev, fn[2], &args, type);
    if (ret != SMU_Return_OK)
        return ret;

    // 2nd base.
    parts[1] = args.s.arg0;
    // == Part 2 End ==

    return (u64)parts[1] << 32 | parts[0];
}

enum smu_return_val smu_transfer_table_to_dram(struct pci_dev* dev) {
    smu_req_args_t args;
    u32 fn;

    /**
     * Probes (updates) the PM Table.
     * SMC Message corresponds to TransferTableSmu2Dram.
     * Physically mapped at the DRAM Base address(es).
     */

    // Arg[0] here specifies the PM table when set to 0.
    // For GPU ASICs, it seems there's more tables that can be found but for CPUs,
    //  it seems this value is ignored.
    smu_args_init(&args, 0);

    switch (g_smu.codename) {
        case CODENAME_SUMMITRIDGE:
        case CODENAME_THREADRIPPER:
        case CODENAME_NAPLES:
            fn = 0x0a;
            break;
        case CODENAME_CASTLEPEAK:
        case CODENAME_MATISSE:
        case CODENAME_VERMEER:
        case CODENAME_MILAN:
        case CODENAME_CHAGALL:
            fn = 0x05;
            break;
        case CODENAME_RAPHAEL:
        case CODENAME_GRANITERIDGE:
            fn = 0x03;
            break;
        case CODENAME_CEZANNE:
            fn = 0x65;
            break;
        case CODENAME_RENOIR:
        case CODENAME_LUCIENNE:
<<<<<<< HEAD
        case CODENAME_REMBRANDT:
        case CODENAME_PHOENIX:
        case CODENAME_STRIX:
=======
        case CODENAME_HAWKPOINT:
>>>>>>> e7d3f53c
            args.s.arg0 = 3;
            fn = 0x65;
            break;
        case CODENAME_COLFAX:
        case CODENAME_PINNACLERIDGE:
        case CODENAME_PICASSO:
        case CODENAME_RAVENRIDGE:
        case CODENAME_RAVENRIDGE2:
            args.s.arg0 = 3;
            fn = 0x3d;
            break;
        default:
            return SMU_Return_Unsupported;
    }

    return smu_send_command(dev, fn, &args, MAILBOX_TYPE_RSMU);
}

enum smu_return_val smu_transfer_2nd_table_to_dram(struct pci_dev* dev) {
    smu_req_args_t args;
    u32 fn;

    /**
     * Probes (updates) the secondary PM Table.
     * SMC Message corresponds to TransferTableSmu2Dram.
     * Physically mapped at the DRAM Base address(es).
     */

    // Arg[0] here specifies the PM table when set to 0.
    // For GPU ASICs, it seems there's more tables that can be found but for CPUs,
    //  it seems this value is ignored.
    smu_args_init(&args, 0);

    switch (g_smu.codename) {
        case CODENAME_COLFAX:
        case CODENAME_PINNACLERIDGE:
        case CODENAME_PICASSO:
        case CODENAME_RAVENRIDGE:
        case CODENAME_RAVENRIDGE2:
            args.s.arg0 = 5;
            fn = 0x3d;
            break;
        case CODENAME_SUMMITRIDGE:
        case CODENAME_THREADRIPPER:
        case CODENAME_NAPLES:
        case CODENAME_CASTLEPEAK:
        case CODENAME_MATISSE:
        case CODENAME_VERMEER:
        case CODENAME_MILAN:
        case CODENAME_CEZANNE:
        case CODENAME_RENOIR:
        case CODENAME_LUCIENNE:
        default:
            return SMU_Return_Unsupported;
    }

    return smu_send_command(dev, fn, &args, MAILBOX_TYPE_RSMU);
}


enum smu_return_val smu_get_pm_table_version(struct pci_dev* dev, u32* version) {
    enum smu_return_val ret;
    smu_req_args_t args;
    u32 fn;

    /**
     * For some codenames, there are different PM tables for each chip.
     * SMC Message corresponds to TableVersionId.
     * Based on AGESA FW revision.
     */
    switch (g_smu.codename) {
        case CODENAME_RAVENRIDGE:
        case CODENAME_PICASSO:
            fn = 0x0c;
            break;
        case CODENAME_CASTLEPEAK:
        case CODENAME_MATISSE:
        case CODENAME_VERMEER:
        case CODENAME_MILAN:
        case CODENAME_CHAGALL:
            fn = 0x08;
            break;
        case CODENAME_RAPHAEL:
        case CODENAME_GRANITERIDGE:
            fn = 0x05;
            break;
        case CODENAME_RENOIR:
        case CODENAME_LUCIENNE:
        case CODENAME_CEZANNE:
<<<<<<< HEAD
        case CODENAME_REMBRANDT:
        case CODENAME_PHOENIX:
        case CODENAME_STRIX:
=======
        case CODENAME_HAWKPOINT:
>>>>>>> e7d3f53c
            fn = 0x06;
            break;
        default:
            return SMU_Return_Unsupported;
    }

    smu_args_init(&args, 0);

    ret = smu_send_command(dev, fn, &args, MAILBOX_TYPE_RSMU);
    *version = args.s.arg0;

    return ret;
}

u32 smu_update_pmtable_size(u32 version) {
    // These sizes are actually accurate and not just "guessed".
    // Source: Ryzen Master.
    switch (g_smu.codename) {
        case CODENAME_CASTLEPEAK:
        case CODENAME_MATISSE:
            switch (version) {
                case 0x240902:
                    g_smu.pm_dram_map_size = 0x514;
                    break;
                case 0x240903:
                    g_smu.pm_dram_map_size = 0x518;
                    break;
                case 0x240802:
                    g_smu.pm_dram_map_size = 0x7E0;
                    break;
                case 0x240803:
                    g_smu.pm_dram_map_size = 0x7E4;
                    break;
                default:
                UNKNOWN_PM_TABLE_VERSION:
                    return SMU_Return_Unsupported;
            }
            break;
        case CODENAME_VERMEER:
        case CODENAME_CHAGALL:
            switch (version) {
                case 0x2D0903:
                    g_smu.pm_dram_map_size = 0x594;
                    break;
                case 0x380904:
                    g_smu.pm_dram_map_size = 0x5A4;
                    break;
                case 0x380005: // 64
                    g_smu.pm_dram_map_size = 0x1BB0;
                    break;
                case 0x380505: // 32
                    g_smu.pm_dram_map_size = 0xF30;
                    break;
                case 0x380605: // 24
                    g_smu.pm_dram_map_size = 0xC10;
                    break;
                case 0x380705: // 16
                    g_smu.pm_dram_map_size = 0x8F0;
                    break;
                case 0x380905: // 8
                    g_smu.pm_dram_map_size = 0x5D0;
                    break;
                case 0x2D0803:
                    g_smu.pm_dram_map_size = 0x894;
                    break;
                case 0x380804:
                    g_smu.pm_dram_map_size = 0x8A4;
                    break;
                case 0x380805:
                    g_smu.pm_dram_map_size = 0x8F0;
                    break;
                default:
                    goto UNKNOWN_PM_TABLE_VERSION;
            }
            break;
        case CODENAME_MILAN:
            switch (version) {
                case 0x2D0008:
                    g_smu.pm_dram_map_size = 0x1AB0;
                    break;
                default:
                    goto UNKNOWN_PM_TABLE_VERSION;
            }
            break;
        case CODENAME_RENOIR:
        case CODENAME_LUCIENNE:
            switch (version) {
                case 0x370000:
                    g_smu.pm_dram_map_size = 0x794;
                    break;
                case 0x370001:
                    g_smu.pm_dram_map_size = 0x884;
                    break;
                case 0x370002:
                case 0x370003:
                    g_smu.pm_dram_map_size = 0x88C;
                    break;
                case 0x370004:
                    g_smu.pm_dram_map_size = 0x8AC;
                    break;
                case 0x370005:
                    g_smu.pm_dram_map_size = 0x8F0;
                    break;
                default:
                    goto UNKNOWN_PM_TABLE_VERSION;
            }
            break;
        case CODENAME_CEZANNE:
            switch (version) {
                case 0x400005:
                    g_smu.pm_dram_map_size = 0x944;
                    break;
                default:
                    goto UNKNOWN_PM_TABLE_VERSION;
            }
            break;
        case CODENAME_REMBRANDT:
            switch (version) {
                case 0x450004:
                case 0x450005:
                    g_smu.pm_dram_map_size = 0xA44;
                    break;
                default:
                    goto UNKNOWN_PM_TABLE_VERSION;
            }
            break;
        case CODENAME_PICASSO:
        case CODENAME_RAVENRIDGE:
        case CODENAME_RAVENRIDGE2:
            // These codenames have two PM tables, a larger (primary) one and a smaller one.
            // The size is always fixed to 0x608 and 0xA4 bytes each.
            // Source: Ryzen Master.
            g_smu.pm_dram_map_size_alt = 0xA4;
            g_smu.pm_dram_map_size = 0x608 + g_smu.pm_dram_map_size_alt;

            // Split DRAM base into high/low values.
            g_smu.pm_dram_base_alt = g_smu.pm_dram_base >> 32;
            g_smu.pm_dram_base &= 0xFFFFFFFF;
            break;
        case CODENAME_RAPHAEL:
            switch (version) {
                case 0x540104:
                    g_smu.pm_dram_map_size = 0x6A8;
                    break;
                case 0x000400:
                    g_smu.pm_dram_map_size = 0x948;
                    break;
                default:
                    goto UNKNOWN_PM_TABLE_VERSION;
            }
            break;
<<<<<<< HEAD
        case CODENAME_GRANITERIDGE:
            g_smu.pm_dram_map_size = 0x948;
            break;
        case CODENAME_PHOENIX:
            switch (version) {
                case 0x4C0006:
                case 0x4C0007:
                case 0x4C0008:
                    g_smu.pm_dram_map_size = 0xAA0;
=======
        case CODENAME_HAWKPOINT:
            switch (version) {
                case 0x4C0008:
                    g_smu.pm_dram_map_size = 0xA00;
>>>>>>> e7d3f53c
                    break;
                default:
                    goto UNKNOWN_PM_TABLE_VERSION;
            }
            break;
<<<<<<< HEAD
        case CODENAME_STRIX:
            g_smu.pm_dram_map_size = 0xAA0;
            break;
=======
>>>>>>> e7d3f53c
        default:
            return SMU_Return_Unsupported;
    }

    return SMU_Return_OK;
}

enum smu_return_val smu_read_pm_table(struct pci_dev* dev, unsigned char* dst, size_t* len) {
    u32 ret, version, size;

    // The DRAM base does not change after boot meaning it only needs to be
    //  fetched once.
    // From testing, it also seems they are always mapped to the same address as well,
    //  at least when running the same AGESA version.
    if (g_smu.pm_dram_base == 0 || g_smu.pm_dram_map_size == 0) {
        g_smu.pm_dram_base = smu_get_dram_base_address(dev);

        // Verify returned value isn't an SMU return value.
        if (g_smu.pm_dram_base < 0xFF && g_smu.pm_dram_base >= 0) {
            pr_err("Unable to receive the DRAM base address: %X", (u8)g_smu.pm_dram_base);
            return g_smu.pm_dram_base;
        }

        // Should help us catch where we missed table version initialization in the future.
        version = 0xDEADC0DE;

        // These models require finding the PM table version to determine its size.
        if (g_smu.codename == CODENAME_VERMEER  ||
            g_smu.codename == CODENAME_MATISSE  ||
            g_smu.codename == CODENAME_RAPHAEL  ||
            g_smu.codename == CODENAME_GRANITERIDGE  ||
            g_smu.codename == CODENAME_RENOIR   ||
            g_smu.codename == CODENAME_LUCIENNE ||
            g_smu.codename == CODENAME_REMBRANDT  ||
            g_smu.codename == CODENAME_PHOENIX  ||
            g_smu.codename == CODENAME_STRIX  ||
            g_smu.codename == CODENAME_CEZANNE  ||
            g_smu.codename == CODENAME_CHAGALL  ||
            g_smu.codename == CODENAME_MILAN    ||
            g_smu.codename == CODENAME_HAWKPOINT) {
            ret = smu_get_pm_table_version(dev, &version);

            if (ret != SMU_Return_OK) {
                pr_err("Failed to get PM Table version with error: %X\n", ret);
                return ret;
            }
        }

        ret = smu_update_pmtable_size(version);
        if (ret != SMU_Return_OK) {
            pr_err("Unknown PM table version: 0x%08X", version);
            return ret;
        }

        pr_debug("Determined PM mapping size as (%xh,%xh) bytes.",
            g_smu.pm_dram_map_size, g_smu.pm_dram_map_size_alt);
    }

    // Validate output buffer size.
    // N.B. In the case of Picasso/RavenRidge 2, we include the secondary PM Table size as well
    if (*len < g_smu.pm_dram_map_size) {
        pr_warn("Insufficient buffer size for PM table read: %lu < %d version: 0x%X",
            *len, g_smu.pm_dram_map_size, version);

        *len = g_smu.pm_dram_map_size;
        return SMU_Return_InsufficientSize;
    }

    // Clamp output size
    *len = g_smu.pm_dram_map_size;

    // Check if we should tell the SMU to refresh the table via jiffies.
    // Use a minimum interval of 1 ms.
    if (!g_smu.pm_jiffies || time_after(jiffies, g_smu.pm_jiffies + msecs_to_jiffies(1))) {
        g_smu.pm_jiffies = jiffies;

        ret = smu_transfer_table_to_dram(dev);
        if (ret != SMU_Return_OK)
            return ret;

        if (g_smu.pm_dram_map_size_alt) {
            ret = smu_transfer_2nd_table_to_dram(dev);
            if (ret != SMU_Return_OK)
                return ret;
        }
    }

    // Primary PM Table size
    size = g_smu.pm_dram_map_size - g_smu.pm_dram_map_size_alt;

    // We only map the DRAM base(s) once for use.
    if (g_smu.pm_table_virt_addr == NULL) {
        // From Linux documentation, it seems we should use _cache() for ioremap().
        g_smu.pm_table_virt_addr = ioremap_cache(g_smu.pm_dram_base, size);

        if (g_smu.pm_table_virt_addr == NULL) {
            pr_err("Failed to map DRAM base: %llX (0x%X B)", g_smu.pm_dram_base, size);
            return SMU_Return_MappedError;
        }

        // In Picasso/RavenRidge 2, we map the secondary (high) address as well.
        if (g_smu.pm_dram_map_size_alt) {
            g_smu.pm_table_virt_addr_alt = ioremap_cache(
                g_smu.pm_dram_base_alt,
                g_smu.pm_dram_map_size_alt
            );

            if (g_smu.pm_table_virt_addr_alt == NULL) {
                pr_err("Failed to map DRAM alt base: %X (0x%X B)", g_smu.pm_dram_base_alt, g_smu.pm_dram_map_size_alt);
                return SMU_Return_MappedError;
            }
        }
    }

    // memcpy() seems to work as well but according to Linux, for physically mapped addresses,
    //  we should use _fromio().
    memcpy_fromio(dst, g_smu.pm_table_virt_addr, size);

    // Append secondary table if required.
    if (g_smu.pm_dram_map_size_alt)
        memcpy_fromio(dst + size, g_smu.pm_table_virt_addr_alt, g_smu.pm_dram_map_size_alt);

    return SMU_Return_OK;
}<|MERGE_RESOLUTION|>--- conflicted
+++ resolved
@@ -2,1151 +2,1174 @@
 /* Copyright (C) 2020 Leonardo Gates <leogatesx9r@protonmail.com> */
 /* Ryzen SMU Root Complex Communication */
 
+#include <asm/io.h>
+#include <linux/delay.h>
 #include <linux/module.h>
-#include <linux/delay.h>
+#include <linux/pci.h>
 #include <linux/time.h>
-#include <linux/pci.h>
-#include <asm/io.h>
 
 #include "smu.h"
 
 static struct {
-    enum smu_processor_codename    codename;
-
-    // Optional RSMU mailbox addresses.
-    u32                            addr_rsmu_mb_cmd;
-    u32                            addr_rsmu_mb_rsp;
-    u32                            addr_rsmu_mb_args;
-
-    // Mandatory MP1 mailbox addresses.
-    enum smu_if_version            mp1_if_ver;
-    u32                            addr_mp1_mb_cmd;
-    u32                            addr_mp1_mb_rsp;
-    u32                            addr_mp1_mb_args;
-
-    u32                            addr_hsmp_mb_cmd;
-    u32                            addr_hsmp_mb_rsp;
-    u32                            addr_hsmp_mb_args;
-
-    // Optional PM table information.
-    u64                            pm_dram_base;
-    u32                            pm_dram_base_alt;
-    u32                            pm_dram_map_size;
-    u32                            pm_dram_map_size_alt;
-
-    // Internal tracker to determine the minimum interval required to
-    //  refresh the metrics table.
-    u32                            pm_jiffies;
-
-    // Virtual addresses mapped to physical DRAM bases for PM table.
-    u8 __iomem*                    pm_table_virt_addr;
-    u8 __iomem*                    pm_table_virt_addr_alt;
+  enum smu_processor_codename codename;
+
+  // Optional RSMU mailbox addresses.
+  u32 addr_rsmu_mb_cmd;
+  u32 addr_rsmu_mb_rsp;
+  u32 addr_rsmu_mb_args;
+
+  // Mandatory MP1 mailbox addresses.
+  enum smu_if_version mp1_if_ver;
+  u32 addr_mp1_mb_cmd;
+  u32 addr_mp1_mb_rsp;
+  u32 addr_mp1_mb_args;
+
+  u32 addr_hsmp_mb_cmd;
+  u32 addr_hsmp_mb_rsp;
+  u32 addr_hsmp_mb_args;
+
+  // Optional PM table information.
+  u64 pm_dram_base;
+  u32 pm_dram_base_alt;
+  u32 pm_dram_map_size;
+  u32 pm_dram_map_size_alt;
+
+  // Internal tracker to determine the minimum interval required to
+  //  refresh the metrics table.
+  u32 pm_jiffies;
+
+  // Virtual addresses mapped to physical DRAM bases for PM table.
+  u8 __iomem *pm_table_virt_addr;
+  u8 __iomem *pm_table_virt_addr_alt;
 } g_smu = {
-    .codename                    = CODENAME_UNDEFINED,
-
-    .addr_rsmu_mb_cmd            = 0,
-    .addr_rsmu_mb_rsp            = 0,
-    .addr_rsmu_mb_args           = 0,
-
-    .mp1_if_ver                  = IF_VERSION_COUNT,
-    .addr_mp1_mb_cmd             = 0,
-    .addr_mp1_mb_rsp             = 0,
-    .addr_mp1_mb_args            = 0,
+    .codename = CODENAME_UNDEFINED,
+
+    .addr_rsmu_mb_cmd = 0,
+    .addr_rsmu_mb_rsp = 0,
+    .addr_rsmu_mb_args = 0,
+
+    .mp1_if_ver = IF_VERSION_COUNT,
+    .addr_mp1_mb_cmd = 0,
+    .addr_mp1_mb_rsp = 0,
+    .addr_mp1_mb_args = 0,
 
     .addr_hsmp_mb_cmd = 0,
     .addr_hsmp_mb_rsp = 0,
     .addr_hsmp_mb_args = 0,
 
-    .pm_dram_base                = 0,
-    .pm_dram_base_alt            = 0,
-    .pm_dram_map_size            = 0,
-    .pm_dram_map_size_alt        = 0,
-    .pm_jiffies                  = 0,
-
-    .pm_table_virt_addr          = NULL,
-    .pm_table_virt_addr_alt      = NULL,
+    .pm_dram_base = 0,
+    .pm_dram_base_alt = 0,
+    .pm_dram_map_size = 0,
+    .pm_dram_map_size_alt = 0,
+    .pm_jiffies = 0,
+
+    .pm_table_virt_addr = NULL,
+    .pm_table_virt_addr_alt = NULL,
 };
 
 // Both mutexes are defined separately because the SMN address space can be used
-//  independently from the SMU but the SMU requires access to the SMN to execute commands.
+//  independently from the SMU but the SMU requires access to the SMN to execute
+//  commands.
 static DEFINE_MUTEX(amd_pci_mutex);
 static DEFINE_MUTEX(amd_smu_mutex);
 
-int smu_smn_rw_address(struct pci_dev* dev, u32 address, u32* value, int write) {
-    int err;
-
-    // This may work differently for multi-NUMA systems.
-    mutex_lock(&amd_pci_mutex);
-    err = pci_write_config_dword(dev, SMU_PCI_ADDR_REG, address);
-
-    if (!err) {
-        err = (
-            write ?
-                pci_write_config_dword(dev, SMU_PCI_DATA_REG, *value) :
-                pci_read_config_dword(dev, SMU_PCI_DATA_REG, value)
-        );
-
-        if (err)
-            pr_warn("Error %s SMN address: 0x%x!\n", write ? "writing" : "reading", address);
-    }
-    else
-        pr_warn("Error programming SMN address: 0x%x!\n", address);
-    mutex_unlock(&amd_pci_mutex);
-
-    return err;
-}
-
-enum smu_return_val smu_read_address(struct pci_dev* dev, u32 address, u32* value) {
-    return !smu_smn_rw_address(dev, address, value, 0) ? SMU_Return_OK : SMU_Return_PCIFailed;
-}
-
-enum smu_return_val smu_write_address(struct pci_dev* dev, u32 address, u32 value) {
-    return !smu_smn_rw_address(dev, address, &value, 1) ? SMU_Return_OK : SMU_Return_PCIFailed;
-}
-
-void smu_args_init(smu_req_args_t* args, u32 value) {
-    u32 i;
-
-    args->args[0] = value;
-
-    for (i = 1; i < SMU_REQ_MAX_ARGS; i++)
-        args->args[i] = 0;
-}
-
-enum smu_return_val smu_send_command(struct pci_dev* dev, u32 op, smu_req_args_t* args,
-    enum smu_mailbox mailbox) {
-    u32 retries, tmp, i, rsp_addr, args_addr, cmd_addr;
-
-    // == Pick the correct mailbox address. ==
-    switch (mailbox) {
-        case MAILBOX_TYPE_RSMU:
-            rsp_addr = g_smu.addr_rsmu_mb_rsp;
-            cmd_addr = g_smu.addr_rsmu_mb_cmd;
-            args_addr = g_smu.addr_rsmu_mb_args;
-            break;
-        case MAILBOX_TYPE_MP1:
-            rsp_addr = g_smu.addr_mp1_mb_rsp;
-            cmd_addr = g_smu.addr_mp1_mb_cmd;
-            args_addr = g_smu.addr_mp1_mb_args;
-            break;
-        case MAILBOX_TYPE_HSMP:
-            rsp_addr = g_smu.addr_hsmp_mb_rsp;
-            cmd_addr = g_smu.addr_hsmp_mb_cmd;
-            args_addr = g_smu.addr_hsmp_mb_args;
-            break;
-        default:
-            return SMU_Return_Unsupported;
-    }
-
-    // == In the unlikely event a mailbox is undefined, don't even attempt to execute. ==
-    if (!rsp_addr || !cmd_addr || !args_addr)
-        return SMU_Return_Unsupported;
-
-    pr_debug("SMU Service Request: ID(0x%x) Args(0x%x, 0x%x, 0x%x, 0x%x, 0x%x, 0x%x)",
-        op, args->s.arg0, args->s.arg1, args->s.arg2, args->s.arg3, args->s.arg4, args->s.arg5);
-
-    mutex_lock(&amd_smu_mutex);
-
-    // Step 1: Wait until the RSP register is non-zero.
-    retries = smu_timeout_attempts;
-    do
-        if (smu_read_address(dev, rsp_addr, &tmp) != SMU_Return_OK) {
-            mutex_unlock(&amd_smu_mutex);
-            pr_warn("Failed to perform initial probe on SMU RSP!\n");
-
-            return SMU_Return_PCIFailed;
-        }
-    while (tmp == 0 && retries--);
-
-    // Step 1.b: A command is still being processed meaning
-    //  a new command cannot be issued.
-    if (!retries && !tmp) {
-        mutex_unlock(&amd_smu_mutex);
-        pr_debug("SMU Service Request Failed: Timeout on initial wait for mailbox availability.");
-
-        return SMU_Return_CommandTimeout;
-    }
-
-    // Step 2: Write zero (0) to the RSP register.
-    smu_write_address(dev, rsp_addr, 0);
-
-    // Step 3: Write the argument(s) into the argument register(s).
-    for (i = 0; i < SMU_REQ_MAX_ARGS; i++)
-        smu_write_address(dev, args_addr + (i * 4), args->args[i]);
-
-    // Step 4: Write the message Id into the Message ID register.
-    smu_write_address(dev, cmd_addr, op);
-
-    // Step 5: Wait until the Response register is non-zero.
-    do
-        if (smu_read_address(dev, rsp_addr, &tmp) != SMU_Return_OK) {
-            mutex_unlock(&amd_smu_mutex);
-            pr_warn("Failed to perform probe on SMU RSP!\n");
-
-            return SMU_Return_PCIFailed;
-        }
-    while(tmp == 0 && retries--);
-
-    // Step 6: If the Response register contains OK, then SMU has finished processing
-    //  the message.
-    if (tmp != SMU_Return_OK && !retries) {
-        mutex_unlock(&amd_smu_mutex);
-
-        // The RSP register is still 0, the SMU is still processing the request or has frozen.
-        // Either way the command has timed out so indicate as such.
-        if (!tmp) {
-            pr_debug("SMU Service Request Failed: Timeout on command (0x%x) after %d attempts.",
-                op, smu_timeout_attempts);
-
-            return SMU_Return_CommandTimeout;
-        }
-
-        pr_debug("SMU Service Request Failed: Response %Xh was unexpected.", tmp);
-        return tmp;
-    }
-
-    // Step 7: If a return argument is expected, the Argument register may be read
-    //  at this time.
-    for (i = 0; i < SMU_REQ_MAX_ARGS; i++)
-        if (smu_read_address(dev, args_addr + (i * 4), &args->args[i]) != SMU_Return_OK)
-            pr_warn("Failed to fetch SMU ARG [%d]!\n", i);
-
+int smu_smn_rw_address(struct pci_dev *dev, u32 address, u32 *value,
+                       int write) {
+  int err;
+
+  // This may work differently for multi-NUMA systems.
+  mutex_lock(&amd_pci_mutex);
+  err = pci_write_config_dword(dev, SMU_PCI_ADDR_REG, address);
+
+  if (!err) {
+    err = (write ? pci_write_config_dword(dev, SMU_PCI_DATA_REG, *value)
+                 : pci_read_config_dword(dev, SMU_PCI_DATA_REG, value));
+
+    if (err)
+      pr_warn("Error %s SMN address: 0x%x!\n", write ? "writing" : "reading",
+              address);
+  } else
+    pr_warn("Error programming SMN address: 0x%x!\n", address);
+  mutex_unlock(&amd_pci_mutex);
+
+  return err;
+}
+
+enum smu_return_val smu_read_address(struct pci_dev *dev, u32 address,
+                                     u32 *value) {
+  return !smu_smn_rw_address(dev, address, value, 0) ? SMU_Return_OK
+                                                     : SMU_Return_PCIFailed;
+}
+
+enum smu_return_val smu_write_address(struct pci_dev *dev, u32 address,
+                                      u32 value) {
+  return !smu_smn_rw_address(dev, address, &value, 1) ? SMU_Return_OK
+                                                      : SMU_Return_PCIFailed;
+}
+
+void smu_args_init(smu_req_args_t *args, u32 value) {
+  u32 i;
+
+  args->args[0] = value;
+
+  for (i = 1; i < SMU_REQ_MAX_ARGS; i++)
+    args->args[i] = 0;
+}
+
+enum smu_return_val smu_send_command(struct pci_dev *dev, u32 op,
+                                     smu_req_args_t *args,
+                                     enum smu_mailbox mailbox) {
+  u32 retries, tmp, i, rsp_addr, args_addr, cmd_addr;
+
+  // == Pick the correct mailbox address. ==
+  switch (mailbox) {
+  case MAILBOX_TYPE_RSMU:
+    rsp_addr = g_smu.addr_rsmu_mb_rsp;
+    cmd_addr = g_smu.addr_rsmu_mb_cmd;
+    args_addr = g_smu.addr_rsmu_mb_args;
+    break;
+  case MAILBOX_TYPE_MP1:
+    rsp_addr = g_smu.addr_mp1_mb_rsp;
+    cmd_addr = g_smu.addr_mp1_mb_cmd;
+    args_addr = g_smu.addr_mp1_mb_args;
+    break;
+  case MAILBOX_TYPE_HSMP:
+    rsp_addr = g_smu.addr_hsmp_mb_rsp;
+    cmd_addr = g_smu.addr_hsmp_mb_cmd;
+    args_addr = g_smu.addr_hsmp_mb_args;
+    break;
+  default:
+    return SMU_Return_Unsupported;
+  }
+
+  // == In the unlikely event a mailbox is undefined, don't even attempt to
+  // execute. ==
+  if (!rsp_addr || !cmd_addr || !args_addr)
+    return SMU_Return_Unsupported;
+
+  pr_debug(
+      "SMU Service Request: ID(0x%x) Args(0x%x, 0x%x, 0x%x, 0x%x, 0x%x, 0x%x)",
+      op, args->s.arg0, args->s.arg1, args->s.arg2, args->s.arg3, args->s.arg4,
+      args->s.arg5);
+
+  mutex_lock(&amd_smu_mutex);
+
+  // Step 1: Wait until the RSP register is non-zero.
+  retries = smu_timeout_attempts;
+  do
+    if (smu_read_address(dev, rsp_addr, &tmp) != SMU_Return_OK) {
+      mutex_unlock(&amd_smu_mutex);
+      pr_warn("Failed to perform initial probe on SMU RSP!\n");
+
+      return SMU_Return_PCIFailed;
+    }
+  while (tmp == 0 && retries--);
+
+  // Step 1.b: A command is still being processed meaning
+  //  a new command cannot be issued.
+  if (!retries && !tmp) {
     mutex_unlock(&amd_smu_mutex);
-
-    pr_debug("SMU Service Response: ID(0x%x) Args(0x%x, 0x%x, 0x%x, 0x%x, 0x%x, 0x%x)",
-        op, args->s.arg0, args->s.arg1, args->s.arg2, args->s.arg3, args->s.arg4, args->s.arg5);
-
-    return SMU_Return_OK;
-}
-
-int smu_resolve_cpu_class(struct pci_dev* dev) {
-    u32 cpuid, cpu_family, cpu_model, stepping, pkg_type;
-
-    // https://en.wikichip.org/wiki/amd/cpuid
-    // Res. + ExtFamily + ExtModel + Res. + BaseFamily + BaseModel + Stepping
-    // See: CPUID_Fn00000001_EAX
-    cpuid = cpuid_eax(0x00000001);
-
-    cpu_family = ((cpuid & 0xf00) >> 8) + ((cpuid & 0xff00000) >> 20);
-    cpu_model = ((cpuid & 0xf0000) >> 12) + ((cpuid & 0xf0) >> 4);
-    stepping = cpuid & 0xf;
-
-    // Combines "PkgType" and "Reserved"
-    // See: CPUID_Fn80000001_EBX
-    pkg_type = cpuid_ebx(0x80000001) >> 28;
-
-    pr_info("CPUID: family 0x%X, model 0x%X, stepping 0x%X, package 0x%X",
-             cpu_family, cpu_model, stepping, pkg_type);
-
-    // Zen / Zen+ / Zen2
-    if (cpu_family == 0x17) {
-        switch(cpu_model) {
-            case 0x01:
-                if (pkg_type == 7)
-                    g_smu.codename = CODENAME_THREADRIPPER;
-                else if (pkg_type == 4)
-                    g_smu.codename = CODENAME_NAPLES;
-                else
-                    g_smu.codename = CODENAME_SUMMITRIDGE;
-                break;
-            case 0x08:
-                if (pkg_type == 7 || pkg_type == 4)
-                    g_smu.codename = CODENAME_COLFAX;
-                else
-                    g_smu.codename = CODENAME_PINNACLERIDGE;
-                break;
-            case 0x11:
-                g_smu.codename = CODENAME_RAVENRIDGE;
-                break;
-            case 0x18:
-                if (pkg_type == 2)
-                    g_smu.codename = CODENAME_RAVENRIDGE2;
-                else
-                    g_smu.codename = CODENAME_PICASSO;
-                break;
-            case 0x20:
-                g_smu.codename = CODENAME_DALI;
-                break;
-            case 0x31:
-                g_smu.codename = CODENAME_CASTLEPEAK;
-                break;
-            case 0x60:
-                g_smu.codename = CODENAME_RENOIR;
-                break;
-            case 0x68:
-                g_smu.codename = CODENAME_LUCIENNE;
-                break;
-            case 0x71:
-                g_smu.codename = CODENAME_MATISSE;
-                break;
-            case 0x90:
-                g_smu.codename = CODENAME_VANGOGH;
-                break;
-            default:
-                pr_err("CPUID: Unknown Zen/Zen+/Zen2 processor model: 0x%X (CPUID: 0x%08X)", cpu_model, cpuid);
-                return -2;
-        }
-        return 0;
-    }
-
-    // Zen3/4 (model IDs for unreleased silicon not confirmed yet).
-    else if (cpu_family == 0x19) {
-        switch(cpu_model) {
-            case 0x01:
-                g_smu.codename = CODENAME_MILAN;
-                break;
-            case 0x08:
-                g_smu.codename = CODENAME_CHAGALL;
-                break;
-            case 0x20:
-            case 0x21:
-                g_smu.codename = CODENAME_VERMEER;
-                break;
-            case 0x40:
-            case 0x44:
-                g_smu.codename = CODENAME_REMBRANDT;
-                break;
-            case 0x50:
-                g_smu.codename = CODENAME_CEZANNE;
-                break;
-            case 0x61:
-                g_smu.codename = CODENAME_RAPHAEL;
-                break;
-<<<<<<< HEAD
-            case 0x74:
-                g_smu.codename = CODENAME_PHOENIX;
-=======
-            case 0x75:
-                g_smu.codename = CODENAME_HAWKPOINT;
->>>>>>> e7d3f53c
-                break;
-            default:
-                pr_err("CPUID: Unknown Zen3/4 processor model: 0x%X (CPUID: 0x%08X)", cpu_model, cpuid);
-                return -2;
-        }
-        return 0;
-    }
-    else if (cpu_family == 0x1a) {
-        switch (cpu_model) {
-            case 0x24:
-                g_smu.codename = CODENAME_STRIX;
-                break;
-            case 0x44:
-                g_smu.codename = CODENAME_GRANITERIDGE;
-                break;
-            default:
-                pr_err("CPUID: Unknown Zen5/6 processor model: 0x%X (CPUID: 0x%08X)", cpu_model, cpuid);
-                return -2;
-        }
-        return 0;
-    }
-
-    else {
-        pr_err("CPUID: failed to detect Zen/Zen+/Zen2/Zen3/Zen4 processor family (%Xh).", cpu_family);
-        return -1;
-    }
-}
-
-int smu_init(struct pci_dev* dev) {
-    // This really should never be called twice however in case it is, consider it initialized.
-    if (g_smu.codename != CODENAME_UNDEFINED)
-        return 0;
-
-    if (smu_resolve_cpu_class(dev))
-        return -ENODEV;
-
-    // Detect RSMU mailbox address.
-    switch (g_smu.codename) {
-        case CODENAME_CASTLEPEAK:
-        case CODENAME_MATISSE:
-        case CODENAME_VERMEER:
-        case CODENAME_MILAN:
-        case CODENAME_CHAGALL:
-        case CODENAME_RAPHAEL:
-        case CODENAME_GRANITERIDGE:
-            g_smu.addr_rsmu_mb_cmd  = 0x3B10524;
-            g_smu.addr_rsmu_mb_rsp  = 0x3B10570;
-            g_smu.addr_rsmu_mb_args = 0x3B10A40;
-            goto LOG_RSMU;
-        case CODENAME_COLFAX:
-        case CODENAME_NAPLES:
-        case CODENAME_SUMMITRIDGE:
-        case CODENAME_THREADRIPPER:
-        case CODENAME_PINNACLERIDGE:
-            g_smu.addr_rsmu_mb_cmd  = 0x3B1051C;
-            g_smu.addr_rsmu_mb_rsp  = 0x3B10568;
-            g_smu.addr_rsmu_mb_args = 0x3B10590;
-            goto LOG_RSMU;
-        case CODENAME_RENOIR:
-        case CODENAME_LUCIENNE:
-        case CODENAME_PICASSO:
-        case CODENAME_CEZANNE:
-        case CODENAME_RAVENRIDGE:
-        case CODENAME_RAVENRIDGE2:
-        case CODENAME_DALI:
-<<<<<<< HEAD
-        case CODENAME_REMBRANDT:
-        case CODENAME_PHOENIX:
-        case CODENAME_STRIX:
-=======
-        case CODENAME_HAWKPOINT:
->>>>>>> e7d3f53c
-            g_smu.addr_rsmu_mb_cmd  = 0x3B10A20;
-            g_smu.addr_rsmu_mb_rsp  = 0x3B10A80;
-            g_smu.addr_rsmu_mb_args = 0x3B10A88;
-            goto LOG_RSMU;
-        case CODENAME_VANGOGH:        
-            pr_debug("RSMU Mailbox: Not supported or unknown, disabling use.");
-            goto MP1_DETECT;
-        default:
-            pr_err("Unknown processor codename: %d", g_smu.codename);
-            return -ENODEV;
-    }
+    pr_debug("SMU Service Request Failed: Timeout on initial wait for mailbox "
+             "availability.");
+
+    return SMU_Return_CommandTimeout;
+  }
+
+  // Step 2: Write zero (0) to the RSP register.
+  smu_write_address(dev, rsp_addr, 0);
+
+  // Step 3: Write the argument(s) into the argument register(s).
+  for (i = 0; i < SMU_REQ_MAX_ARGS; i++)
+    smu_write_address(dev, args_addr + (i * 4), args->args[i]);
+
+  // Step 4: Write the message Id into the Message ID register.
+  smu_write_address(dev, cmd_addr, op);
+
+  // Step 5: Wait until the Response register is non-zero.
+  do
+    if (smu_read_address(dev, rsp_addr, &tmp) != SMU_Return_OK) {
+      mutex_unlock(&amd_smu_mutex);
+      pr_warn("Failed to perform probe on SMU RSP!\n");
+
+      return SMU_Return_PCIFailed;
+    }
+  while (tmp == 0 && retries--);
+
+  // Step 6: If the Response register contains OK, then SMU has finished
+  // processing
+  //  the message.
+  if (tmp != SMU_Return_OK && !retries) {
+    mutex_unlock(&amd_smu_mutex);
+
+    // The RSP register is still 0, the SMU is still processing the request or
+    // has frozen. Either way the command has timed out so indicate as such.
+    if (!tmp) {
+      pr_debug("SMU Service Request Failed: Timeout on command (0x%x) after %d "
+               "attempts.",
+               op, smu_timeout_attempts);
+
+      return SMU_Return_CommandTimeout;
+    }
+
+    pr_debug("SMU Service Request Failed: Response %Xh was unexpected.", tmp);
+    return tmp;
+  }
+
+  // Step 7: If a return argument is expected, the Argument register may be read
+  //  at this time.
+  for (i = 0; i < SMU_REQ_MAX_ARGS; i++)
+    if (smu_read_address(dev, args_addr + (i * 4), &args->args[i]) !=
+        SMU_Return_OK)
+      pr_warn("Failed to fetch SMU ARG [%d]!\n", i);
+
+  mutex_unlock(&amd_smu_mutex);
+
+  pr_debug(
+      "SMU Service Response: ID(0x%x) Args(0x%x, 0x%x, 0x%x, 0x%x, 0x%x, 0x%x)",
+      op, args->s.arg0, args->s.arg1, args->s.arg2, args->s.arg3, args->s.arg4,
+      args->s.arg5);
+
+  return SMU_Return_OK;
+}
+
+int smu_resolve_cpu_class(struct pci_dev *dev) {
+  u32 cpuid, cpu_family, cpu_model, stepping, pkg_type;
+
+  // https://en.wikichip.org/wiki/amd/cpuid
+  // Res. + ExtFamily + ExtModel + Res. + BaseFamily + BaseModel + Stepping
+  // See: CPUID_Fn00000001_EAX
+  cpuid = cpuid_eax(0x00000001);
+
+  cpu_family = ((cpuid & 0xf00) >> 8) + ((cpuid & 0xff00000) >> 20);
+  cpu_model = ((cpuid & 0xf0000) >> 12) + ((cpuid & 0xf0) >> 4);
+  stepping = cpuid & 0xf;
+
+  // Combines "PkgType" and "Reserved"
+  // See: CPUID_Fn80000001_EBX
+  pkg_type = cpuid_ebx(0x80000001) >> 28;
+
+  pr_info("CPUID: family 0x%X, model 0x%X, stepping 0x%X, package 0x%X",
+          cpu_family, cpu_model, stepping, pkg_type);
+
+  // Zen / Zen+ / Zen2
+  if (cpu_family == 0x17) {
+    switch (cpu_model) {
+    case 0x01:
+      if (pkg_type == 7)
+        g_smu.codename = CODENAME_THREADRIPPER;
+      else if (pkg_type == 4)
+        g_smu.codename = CODENAME_NAPLES;
+      else
+        g_smu.codename = CODENAME_SUMMITRIDGE;
+      break;
+    case 0x08:
+      if (pkg_type == 7 || pkg_type == 4)
+        g_smu.codename = CODENAME_COLFAX;
+      else
+        g_smu.codename = CODENAME_PINNACLERIDGE;
+      break;
+    case 0x11:
+      g_smu.codename = CODENAME_RAVENRIDGE;
+      break;
+    case 0x18:
+      if (pkg_type == 2)
+        g_smu.codename = CODENAME_RAVENRIDGE2;
+      else
+        g_smu.codename = CODENAME_PICASSO;
+      break;
+    case 0x20:
+      g_smu.codename = CODENAME_DALI;
+      break;
+    case 0x31:
+      g_smu.codename = CODENAME_CASTLEPEAK;
+      break;
+    case 0x60:
+      g_smu.codename = CODENAME_RENOIR;
+      break;
+    case 0x68:
+      g_smu.codename = CODENAME_LUCIENNE;
+      break;
+    case 0x71:
+      g_smu.codename = CODENAME_MATISSE;
+      break;
+    case 0x90:
+      g_smu.codename = CODENAME_VANGOGH;
+      break;
+    default:
+      pr_err(
+          "CPUID: Unknown Zen/Zen+/Zen2 processor model: 0x%X (CPUID: 0x%08X)",
+          cpu_model, cpuid);
+      return -2;
+    }
+    return 0;
+  }
+
+  // Zen3/4 (model IDs for unreleased silicon not confirmed yet).
+  else if (cpu_family == 0x19) {
+    switch (cpu_model) {
+    case 0x01:
+      g_smu.codename = CODENAME_MILAN;
+      break;
+    case 0x08:
+      g_smu.codename = CODENAME_CHAGALL;
+      break;
+    case 0x20:
+    case 0x21:
+      g_smu.codename = CODENAME_VERMEER;
+      break;
+    case 0x40:
+    case 0x44:
+      g_smu.codename = CODENAME_REMBRANDT;
+      break;
+    case 0x50:
+      g_smu.codename = CODENAME_CEZANNE;
+      break;
+    case 0x61:
+      g_smu.codename = CODENAME_RAPHAEL;
+      break;
+    case 0x74:
+      g_smu.codename = CODENAME_PHOENIX;
+    case 0x75:
+      g_smu.codename = CODENAME_HAWKPOINT;
+      break;
+    default:
+      pr_err("CPUID: Unknown Zen3/4 processor model: 0x%X (CPUID: 0x%08X)",
+             cpu_model, cpuid);
+      return -2;
+    }
+    return 0;
+  } else if (cpu_family == 0x1a) {
+    switch (cpu_model) {
+    case 0x24:
+      g_smu.codename = CODENAME_STRIX;
+      break;
+    case 0x44:
+      g_smu.codename = CODENAME_GRANITERIDGE;
+      break;
+    default:
+      pr_err("CPUID: Unknown Zen5/6 processor model: 0x%X (CPUID: 0x%08X)",
+             cpu_model, cpuid);
+      return -2;
+    }
+    return 0;
+  }
+
+  else {
+    pr_err("CPUID: failed to detect Zen/Zen+/Zen2/Zen3/Zen4 processor family "
+           "(%Xh).",
+           cpu_family);
+    return -1;
+  }
+}
+
+int smu_init(struct pci_dev *dev) {
+  // This really should never be called twice however in case it is, consider it
+  // initialized.
+  if (g_smu.codename != CODENAME_UNDEFINED)
+    return 0;
+
+  if (smu_resolve_cpu_class(dev))
+    return -ENODEV;
+
+  // Detect RSMU mailbox address.
+  switch (g_smu.codename) {
+  case CODENAME_CASTLEPEAK:
+  case CODENAME_MATISSE:
+  case CODENAME_VERMEER:
+  case CODENAME_MILAN:
+  case CODENAME_CHAGALL:
+  case CODENAME_RAPHAEL:
+  case CODENAME_GRANITERIDGE:
+    g_smu.addr_rsmu_mb_cmd = 0x3B10524;
+    g_smu.addr_rsmu_mb_rsp = 0x3B10570;
+    g_smu.addr_rsmu_mb_args = 0x3B10A40;
+    goto LOG_RSMU;
+  case CODENAME_COLFAX:
+  case CODENAME_NAPLES:
+  case CODENAME_SUMMITRIDGE:
+  case CODENAME_THREADRIPPER:
+  case CODENAME_PINNACLERIDGE:
+    g_smu.addr_rsmu_mb_cmd = 0x3B1051C;
+    g_smu.addr_rsmu_mb_rsp = 0x3B10568;
+    g_smu.addr_rsmu_mb_args = 0x3B10590;
+    goto LOG_RSMU;
+  case CODENAME_RENOIR:
+  case CODENAME_LUCIENNE:
+  case CODENAME_PICASSO:
+  case CODENAME_CEZANNE:
+  case CODENAME_RAVENRIDGE:
+  case CODENAME_RAVENRIDGE2:
+  case CODENAME_DALI:
+  case CODENAME_REMBRANDT:
+  case CODENAME_PHOENIX:
+  case CODENAME_STRIX:
+  case CODENAME_HAWKPOINT:
+    g_smu.addr_rsmu_mb_cmd = 0x3B10A20;
+    g_smu.addr_rsmu_mb_rsp = 0x3B10A80;
+    g_smu.addr_rsmu_mb_args = 0x3B10A88;
+    goto LOG_RSMU;
+  case CODENAME_VANGOGH:
+    pr_debug("RSMU Mailbox: Not supported or unknown, disabling use.");
+    goto MP1_DETECT;
+  default:
+    pr_err("Unknown processor codename: %d", g_smu.codename);
+    return -ENODEV;
+  }
 
 LOG_RSMU:
-    pr_debug("RSMU Mailbox: (cmd: 0x%X, rsp: 0x%X, args: 0x%X)",
-        g_smu.addr_rsmu_mb_cmd, g_smu.addr_rsmu_mb_rsp, g_smu.addr_rsmu_mb_args);
-
-    // Detect HSMP mailbox address.
-    switch (g_smu.codename) {
-        case CODENAME_CASTLEPEAK:
-        case CODENAME_MATISSE:
-        case CODENAME_VERMEER:
-        case CODENAME_MILAN:
-        case CODENAME_CHAGALL:
-        case CODENAME_RAPHAEL:
-        case CODENAME_GRANITERIDGE:
-            g_smu.addr_hsmp_mb_cmd = 0x3B10534;
-            g_smu.addr_hsmp_mb_rsp = 0x3B10980;
-            g_smu.addr_hsmp_mb_args = 0x3B109E0;
-            goto LOG_HSMP;
-        case CODENAME_CEZANNE:
-        case CODENAME_COLFAX:
-        case CODENAME_NAPLES:
-        case CODENAME_SUMMITRIDGE:
-        case CODENAME_THREADRIPPER:
-        case CODENAME_PINNACLERIDGE:
-        case CODENAME_RENOIR:
-        case CODENAME_LUCIENNE:
-        case CODENAME_PICASSO:
-        case CODENAME_RAVENRIDGE:
-        case CODENAME_RAVENRIDGE2:
-        case CODENAME_DALI:
-        case CODENAME_VANGOGH:
-        case CODENAME_REMBRANDT:
-<<<<<<< HEAD
-        case CODENAME_PHOENIX:
-        case CODENAME_STRIX:
-=======
-        case CODENAME_HAWKPOINT:
->>>>>>> e7d3f53c
-            goto MP1_DETECT;
-        default:
-            pr_err("Unknown processor codename: %d", g_smu.codename);
-            return -ENODEV;
-    }
+  pr_debug("RSMU Mailbox: (cmd: 0x%X, rsp: 0x%X, args: 0x%X)",
+           g_smu.addr_rsmu_mb_cmd, g_smu.addr_rsmu_mb_rsp,
+           g_smu.addr_rsmu_mb_args);
+
+  // Detect HSMP mailbox address.
+  switch (g_smu.codename) {
+  case CODENAME_CASTLEPEAK:
+  case CODENAME_MATISSE:
+  case CODENAME_VERMEER:
+  case CODENAME_MILAN:
+  case CODENAME_CHAGALL:
+  case CODENAME_RAPHAEL:
+  case CODENAME_GRANITERIDGE:
+    g_smu.addr_hsmp_mb_cmd = 0x3B10534;
+    g_smu.addr_hsmp_mb_rsp = 0x3B10980;
+    g_smu.addr_hsmp_mb_args = 0x3B109E0;
+    goto LOG_HSMP;
+  case CODENAME_CEZANNE:
+  case CODENAME_COLFAX:
+  case CODENAME_NAPLES:
+  case CODENAME_SUMMITRIDGE:
+  case CODENAME_THREADRIPPER:
+  case CODENAME_PINNACLERIDGE:
+  case CODENAME_RENOIR:
+  case CODENAME_LUCIENNE:
+  case CODENAME_PICASSO:
+  case CODENAME_RAVENRIDGE:
+  case CODENAME_RAVENRIDGE2:
+  case CODENAME_DALI:
+  case CODENAME_VANGOGH:
+  case CODENAME_REMBRANDT:
+  case CODENAME_PHOENIX:
+  case CODENAME_STRIX:
+  case CODENAME_HAWKPOINT:
+    goto MP1_DETECT;
+  default:
+    pr_err("Unknown processor codename: %d", g_smu.codename);
+    return -ENODEV;
+  }
 
 LOG_HSMP:
-    pr_debug("HSMP Mailbox: (cmd: 0x%X, rsp: 0x%X, args: 0x%X)",
-        g_smu.addr_hsmp_mb_cmd, g_smu.addr_hsmp_mb_rsp, g_smu.addr_hsmp_mb_args);
-
+  pr_debug("HSMP Mailbox: (cmd: 0x%X, rsp: 0x%X, args: 0x%X)",
+           g_smu.addr_hsmp_mb_cmd, g_smu.addr_hsmp_mb_rsp,
+           g_smu.addr_hsmp_mb_args);
 
 MP1_DETECT:
-    // Detect MP1 SMU mailbox address.
-    switch (g_smu.codename) {
-        case CODENAME_COLFAX:
-        case CODENAME_NAPLES:
-        case CODENAME_SUMMITRIDGE:
-        case CODENAME_THREADRIPPER:
-        case CODENAME_PINNACLERIDGE:
-            g_smu.mp1_if_ver        = IF_VERSION_9;
-            g_smu.addr_mp1_mb_cmd   = 0x3B10528;
-            g_smu.addr_mp1_mb_rsp   = 0x3B10564;
-            g_smu.addr_mp1_mb_args  = 0x3B10598;
-            break;
-        case CODENAME_PICASSO:
-        case CODENAME_RAVENRIDGE:
-        case CODENAME_RAVENRIDGE2:
-        case CODENAME_DALI:
-            g_smu.mp1_if_ver        = IF_VERSION_10;
-            g_smu.addr_mp1_mb_cmd   = 0x3B10528;
-            g_smu.addr_mp1_mb_rsp   = 0x3B10564;
-            g_smu.addr_mp1_mb_args  = 0x3B10998;
-            break;
-        case CODENAME_MATISSE:
-        case CODENAME_VERMEER:
-        case CODENAME_CASTLEPEAK:
-        case CODENAME_MILAN:
-        case CODENAME_CHAGALL:
-        case CODENAME_RAPHAEL:
-        case CODENAME_GRANITERIDGE:
-            g_smu.mp1_if_ver        = IF_VERSION_11;
-            g_smu.addr_mp1_mb_cmd   = 0x3B10530;
-            g_smu.addr_mp1_mb_rsp   = 0x3B1057C;
-            g_smu.addr_mp1_mb_args  = 0x3B109C4;
-            break;
-        case CODENAME_RENOIR:
-        case CODENAME_LUCIENNE:
-        case CODENAME_CEZANNE:
-            g_smu.mp1_if_ver        = IF_VERSION_12;
-            g_smu.addr_mp1_mb_cmd   = 0x3B10528;
-            g_smu.addr_mp1_mb_rsp   = 0x3B10564;
-            g_smu.addr_mp1_mb_args  = 0x3B10998;
-            break;
-        case CODENAME_VANGOGH:
-        case CODENAME_REMBRANDT:
-<<<<<<< HEAD
-        case CODENAME_PHOENIX:
-=======
-        case CODENAME_HAWKPOINT:
->>>>>>> e7d3f53c
-            g_smu.mp1_if_ver       = IF_VERSION_13;
-            g_smu.addr_mp1_mb_cmd   = 0x3B10528;
-            g_smu.addr_mp1_mb_rsp   = 0x3B10578;
-            g_smu.addr_mp1_mb_args  = 0x3B10998;
-            break;
-        case CODENAME_STRIX:
-            g_smu.mp1_if_ver       = IF_VERSION_13;
-            g_smu.addr_mp1_mb_cmd   = 0x3b10928;
-            g_smu.addr_mp1_mb_rsp   = 0x3b10978;
-            g_smu.addr_mp1_mb_args  = 0x3b10998;
-            break;
-        default:
-            pr_err("Unknown processor codename: %d", g_smu.codename);
-            return -ENODEV;
-    }
-
-    pr_debug("MP1 Mailbox: (cmd: 0x%X, rsp: 0x%X, args: 0x%X)",
-        g_smu.addr_mp1_mb_cmd, g_smu.addr_mp1_mb_rsp, g_smu.addr_mp1_mb_args);
-
-    pr_info("Family Codename: %s",
-        getCodeName(g_smu.codename));
-
-    return 0;
-}
-
-const char* getCodeName(enum smu_processor_codename codename) 
-{
-   switch (codename) 
-   {
-      case CODENAME_COLFAX: return "Colfax";
-      case CODENAME_RENOIR: return "Renoir";
-      case CODENAME_PICASSO: return "Picasso";
-      case CODENAME_MATISSE: return "Matisse";
-      case CODENAME_THREADRIPPER: return "ThreadRipper";
-      case CODENAME_CASTLEPEAK: return "CastelPeak";
-      case CODENAME_RAVENRIDGE: return "RavenRidge";
-      case CODENAME_RAVENRIDGE2: return "RavenRidge2";
-      case CODENAME_SUMMITRIDGE: return "SummitRidge";
-      case CODENAME_PINNACLERIDGE: return "PinnacleRidge";
-      case CODENAME_REMBRANDT: return "Rembrandt";
-      case CODENAME_VERMEER: return "Vermeer";
-      case CODENAME_VANGOGH: return "VanGogh";
-      case CODENAME_CEZANNE: return "Cezanne";
-      case CODENAME_MILAN: return "Milan";
-      case CODENAME_DALI: return "Dali";
-      case CODENAME_LUCIENNE: return "Lucienne";
-      case CODENAME_NAPLES: return "Naples";
-      case CODENAME_CHAGALL: return "Chagall";
-      case CODENAME_RAPHAEL: return "Raphael";
-<<<<<<< HEAD
-      case CODENAME_GRANITERIDGE: return "GraniteRidge";
-      case CODENAME_PHOENIX: return "Phoenix";
-      case CODENAME_STRIX: return "Strix";
-=======
-      case CODENAME_HAWKPOINT: return "Hawk Point";
->>>>>>> e7d3f53c
-      default: return "Undefined";
-   }
+  // Detect MP1 SMU mailbox address.
+  switch (g_smu.codename) {
+  case CODENAME_COLFAX:
+  case CODENAME_NAPLES:
+  case CODENAME_SUMMITRIDGE:
+  case CODENAME_THREADRIPPER:
+  case CODENAME_PINNACLERIDGE:
+    g_smu.mp1_if_ver = IF_VERSION_9;
+    g_smu.addr_mp1_mb_cmd = 0x3B10528;
+    g_smu.addr_mp1_mb_rsp = 0x3B10564;
+    g_smu.addr_mp1_mb_args = 0x3B10598;
+    break;
+  case CODENAME_PICASSO:
+  case CODENAME_RAVENRIDGE:
+  case CODENAME_RAVENRIDGE2:
+  case CODENAME_DALI:
+    g_smu.mp1_if_ver = IF_VERSION_10;
+    g_smu.addr_mp1_mb_cmd = 0x3B10528;
+    g_smu.addr_mp1_mb_rsp = 0x3B10564;
+    g_smu.addr_mp1_mb_args = 0x3B10998;
+    break;
+  case CODENAME_MATISSE:
+  case CODENAME_VERMEER:
+  case CODENAME_CASTLEPEAK:
+  case CODENAME_MILAN:
+  case CODENAME_CHAGALL:
+  case CODENAME_RAPHAEL:
+  case CODENAME_GRANITERIDGE:
+    g_smu.mp1_if_ver = IF_VERSION_11;
+    g_smu.addr_mp1_mb_cmd = 0x3B10530;
+    g_smu.addr_mp1_mb_rsp = 0x3B1057C;
+    g_smu.addr_mp1_mb_args = 0x3B109C4;
+    break;
+  case CODENAME_RENOIR:
+  case CODENAME_LUCIENNE:
+  case CODENAME_CEZANNE:
+    g_smu.mp1_if_ver = IF_VERSION_12;
+    g_smu.addr_mp1_mb_cmd = 0x3B10528;
+    g_smu.addr_mp1_mb_rsp = 0x3B10564;
+    g_smu.addr_mp1_mb_args = 0x3B10998;
+    break;
+  case CODENAME_VANGOGH:
+  case CODENAME_REMBRANDT:
+  case CODENAME_PHOENIX:
+  case CODENAME_HAWKPOINT:
+    g_smu.mp1_if_ver = IF_VERSION_13;
+    g_smu.addr_mp1_mb_cmd = 0x3B10528;
+    g_smu.addr_mp1_mb_rsp = 0x3B10578;
+    g_smu.addr_mp1_mb_args = 0x3B10998;
+    break;
+  case CODENAME_STRIX:
+    g_smu.mp1_if_ver = IF_VERSION_13;
+    g_smu.addr_mp1_mb_cmd = 0x3b10928;
+    g_smu.addr_mp1_mb_rsp = 0x3b10978;
+    g_smu.addr_mp1_mb_args = 0x3b10998;
+    break;
+  default:
+    pr_err("Unknown processor codename: %d", g_smu.codename);
+    return -ENODEV;
+  }
+
+  pr_debug("MP1 Mailbox: (cmd: 0x%X, rsp: 0x%X, args: 0x%X)",
+           g_smu.addr_mp1_mb_cmd, g_smu.addr_mp1_mb_rsp,
+           g_smu.addr_mp1_mb_args);
+
+  pr_info("Family Codename: %s", getCodeName(g_smu.codename));
+
+  return 0;
+}
+
+const char *getCodeName(enum smu_processor_codename codename) {
+  switch (codename) {
+  case CODENAME_COLFAX:
+    return "Colfax";
+  case CODENAME_RENOIR:
+    return "Renoir";
+  case CODENAME_PICASSO:
+    return "Picasso";
+  case CODENAME_MATISSE:
+    return "Matisse";
+  case CODENAME_THREADRIPPER:
+    return "ThreadRipper";
+  case CODENAME_CASTLEPEAK:
+    return "CastelPeak";
+  case CODENAME_RAVENRIDGE:
+    return "RavenRidge";
+  case CODENAME_RAVENRIDGE2:
+    return "RavenRidge2";
+  case CODENAME_SUMMITRIDGE:
+    return "SummitRidge";
+  case CODENAME_PINNACLERIDGE:
+    return "PinnacleRidge";
+  case CODENAME_REMBRANDT:
+    return "Rembrandt";
+  case CODENAME_VERMEER:
+    return "Vermeer";
+  case CODENAME_VANGOGH:
+    return "VanGogh";
+  case CODENAME_CEZANNE:
+    return "Cezanne";
+  case CODENAME_MILAN:
+    return "Milan";
+  case CODENAME_DALI:
+    return "Dali";
+  case CODENAME_LUCIENNE:
+    return "Lucienne";
+  case CODENAME_NAPLES:
+    return "Naples";
+  case CODENAME_CHAGALL:
+    return "Chagall";
+  case CODENAME_RAPHAEL:
+    return "Raphael";
+  case CODENAME_GRANITERIDGE:
+    return "GraniteRidge";
+  case CODENAME_PHOENIX:
+    return "Phoenix";
+  case CODENAME_STRIX:
+    return "Strix";
+  case CODENAME_HAWKPOINT:
+    return "Hawk Point";
+  default:
+    return "Undefined";
+  }
 }
 void smu_cleanup(void) {
-    // Unmap DRAM Base if required after SMU use.
-    if (g_smu.pm_table_virt_addr) {
-        iounmap(g_smu.pm_table_virt_addr);
-        g_smu.pm_table_virt_addr = NULL;
-    }
-
-    if (g_smu.pm_table_virt_addr_alt) {
-        iounmap(g_smu.pm_table_virt_addr_alt);
-        g_smu.pm_table_virt_addr_alt = NULL;
-    }
-
-    // Set SMU state to uninitialized, requiring a call to smu_init() again.
-    g_smu.codename = CODENAME_UNDEFINED;
-}
-
-enum smu_processor_codename smu_get_codename(void) {
-    return g_smu.codename;
-}
-
-u32 smu_get_version(struct pci_dev* dev, enum smu_mailbox mb) {
-    smu_req_args_t args;
-    u32 ret;
-
-    // First value is always 1.
-    smu_args_init(&args, 1);
-
-    // OP 0x02 is consistent with all platforms meaning
-    //  it can be used directly.
-    ret = smu_send_command(dev, 0x02, &args, mb);
+  // Unmap DRAM Base if required after SMU use.
+  if (g_smu.pm_table_virt_addr) {
+    iounmap(g_smu.pm_table_virt_addr);
+    g_smu.pm_table_virt_addr = NULL;
+  }
+
+  if (g_smu.pm_table_virt_addr_alt) {
+    iounmap(g_smu.pm_table_virt_addr_alt);
+    g_smu.pm_table_virt_addr_alt = NULL;
+  }
+
+  // Set SMU state to uninitialized, requiring a call to smu_init() again.
+  g_smu.codename = CODENAME_UNDEFINED;
+}
+
+enum smu_processor_codename smu_get_codename(void) { return g_smu.codename; }
+
+u32 smu_get_version(struct pci_dev *dev, enum smu_mailbox mb) {
+  smu_req_args_t args;
+  u32 ret;
+
+  // First value is always 1.
+  smu_args_init(&args, 1);
+
+  // OP 0x02 is consistent with all platforms meaning
+  //  it can be used directly.
+  ret = smu_send_command(dev, 0x02, &args, mb);
+  if (ret != SMU_Return_OK)
+    return ret;
+
+  return args.s.arg0;
+}
+
+enum smu_if_version smu_get_mp1_if_version(void) { return g_smu.mp1_if_ver; }
+
+u64 smu_get_dram_base_address(struct pci_dev *dev) {
+  u32 fn[3], ret, parts[2];
+  smu_req_args_t args;
+
+  const enum smu_mailbox type = MAILBOX_TYPE_RSMU;
+
+  smu_args_init(&args, 0);
+
+  switch (g_smu.codename) {
+  case CODENAME_NAPLES:
+  case CODENAME_SUMMITRIDGE:
+  case CODENAME_THREADRIPPER:
+    fn[0] = 0xa;
+    goto BASE_ADDR_CLASS_1;
+  case CODENAME_VERMEER:
+  case CODENAME_MATISSE:
+  case CODENAME_CASTLEPEAK:
+  case CODENAME_MILAN:
+  case CODENAME_CHAGALL:
+    fn[0] = 0x06;
+    goto BASE_ADDR_CLASS_1;
+  case CODENAME_RAPHAEL:
+  case CODENAME_GRANITERIDGE:
+    fn[0] = 0x04;
+    goto BASE_ADDR_CLASS_1;
+  case CODENAME_RENOIR:
+  case CODENAME_LUCIENNE:
+  case CODENAME_CEZANNE:
+  case CODENAME_REMBRANDT:
+  case CODENAME_PHOENIX:
+  case CODENAME_STRIX:
+  case CODENAME_HAWKPOINT:
+    fn[0] = 0x66;
+    goto BASE_ADDR_CLASS_1;
+  case CODENAME_COLFAX:
+  case CODENAME_PINNACLERIDGE:
+    fn[0] = 0x0b;
+    fn[1] = 0x0c;
+    goto BASE_ADDR_CLASS_2;
+  case CODENAME_DALI:
+  case CODENAME_PICASSO:
+  case CODENAME_RAVENRIDGE:
+  case CODENAME_RAVENRIDGE2:
+    fn[0] = 0x0a;
+    fn[1] = 0x3d;
+    fn[2] = 0x0b;
+    goto BASE_ADDR_CLASS_3;
+  default:
+    return SMU_Return_Unsupported;
+  }
+
+BASE_ADDR_CLASS_1:
+  args.s.arg0 = args.s.arg1 = 1;
+  ret = smu_send_command(dev, fn[0], &args, type);
+
+  return ret != SMU_Return_OK ? ret : args.s.arg0 | ((u64)args.s.arg1 << 32);
+
+BASE_ADDR_CLASS_2:
+  ret = smu_send_command(dev, fn[0], &args, type);
+  if (ret != SMU_Return_OK)
+    return ret;
+
+  smu_args_init(&args, 0);
+  ret = smu_send_command(dev, fn[1], &args, type);
+
+  return ret != SMU_Return_OK ? ret : args.s.arg0;
+
+BASE_ADDR_CLASS_3:
+  // == Part 1 ==
+  args.s.arg0 = 3;
+  ret = smu_send_command(dev, fn[0], &args, type);
+  if (ret != SMU_Return_OK)
+    return ret;
+
+  smu_args_init(&args, 3);
+  ret = smu_send_command(dev, fn[2], &args, type);
+  if (ret != SMU_Return_OK)
+    return ret;
+
+  // 1st Base.
+  parts[0] = args.s.arg0;
+  // == Part 1 End ==
+
+  // == Part 2 ==
+  smu_args_init(&args, 3);
+  ret = smu_send_command(dev, fn[1], &args, type);
+  if (ret != SMU_Return_OK)
+    return ret;
+
+  smu_args_init(&args, 5);
+  ret = smu_send_command(dev, fn[0], &args, type);
+  if (ret != SMU_Return_OK)
+    return ret;
+
+  smu_args_init(&args, 5);
+  ret = smu_send_command(dev, fn[2], &args, type);
+  if (ret != SMU_Return_OK)
+    return ret;
+
+  // 2nd base.
+  parts[1] = args.s.arg0;
+  // == Part 2 End ==
+
+  return (u64)parts[1] << 32 | parts[0];
+}
+
+enum smu_return_val smu_transfer_table_to_dram(struct pci_dev *dev) {
+  smu_req_args_t args;
+  u32 fn;
+
+  /**
+   * Probes (updates) the PM Table.
+   * SMC Message corresponds to TransferTableSmu2Dram.
+   * Physically mapped at the DRAM Base address(es).
+   */
+
+  // Arg[0] here specifies the PM table when set to 0.
+  // For GPU ASICs, it seems there's more tables that can be found but for CPUs,
+  //  it seems this value is ignored.
+  smu_args_init(&args, 0);
+
+  switch (g_smu.codename) {
+  case CODENAME_SUMMITRIDGE:
+  case CODENAME_THREADRIPPER:
+  case CODENAME_NAPLES:
+    fn = 0x0a;
+    break;
+  case CODENAME_CASTLEPEAK:
+  case CODENAME_MATISSE:
+  case CODENAME_VERMEER:
+  case CODENAME_MILAN:
+  case CODENAME_CHAGALL:
+    fn = 0x05;
+    break;
+  case CODENAME_RAPHAEL:
+  case CODENAME_GRANITERIDGE:
+    fn = 0x03;
+    break;
+  case CODENAME_CEZANNE:
+    fn = 0x65;
+    break;
+  case CODENAME_RENOIR:
+  case CODENAME_LUCIENNE:
+  case CODENAME_REMBRANDT:
+  case CODENAME_PHOENIX:
+  case CODENAME_STRIX:
+  case CODENAME_HAWKPOINT:
+    args.s.arg0 = 3;
+    fn = 0x65;
+    break;
+  case CODENAME_COLFAX:
+  case CODENAME_PINNACLERIDGE:
+  case CODENAME_PICASSO:
+  case CODENAME_RAVENRIDGE:
+  case CODENAME_RAVENRIDGE2:
+    args.s.arg0 = 3;
+    fn = 0x3d;
+    break;
+  default:
+    return SMU_Return_Unsupported;
+  }
+
+  return smu_send_command(dev, fn, &args, MAILBOX_TYPE_RSMU);
+}
+
+enum smu_return_val smu_transfer_2nd_table_to_dram(struct pci_dev *dev) {
+  smu_req_args_t args;
+  u32 fn;
+
+  /**
+   * Probes (updates) the secondary PM Table.
+   * SMC Message corresponds to TransferTableSmu2Dram.
+   * Physically mapped at the DRAM Base address(es).
+   */
+
+  // Arg[0] here specifies the PM table when set to 0.
+  // For GPU ASICs, it seems there's more tables that can be found but for CPUs,
+  //  it seems this value is ignored.
+  smu_args_init(&args, 0);
+
+  switch (g_smu.codename) {
+  case CODENAME_COLFAX:
+  case CODENAME_PINNACLERIDGE:
+  case CODENAME_PICASSO:
+  case CODENAME_RAVENRIDGE:
+  case CODENAME_RAVENRIDGE2:
+    args.s.arg0 = 5;
+    fn = 0x3d;
+    break;
+  case CODENAME_SUMMITRIDGE:
+  case CODENAME_THREADRIPPER:
+  case CODENAME_NAPLES:
+  case CODENAME_CASTLEPEAK:
+  case CODENAME_MATISSE:
+  case CODENAME_VERMEER:
+  case CODENAME_MILAN:
+  case CODENAME_CEZANNE:
+  case CODENAME_RENOIR:
+  case CODENAME_LUCIENNE:
+  default:
+    return SMU_Return_Unsupported;
+  }
+
+  return smu_send_command(dev, fn, &args, MAILBOX_TYPE_RSMU);
+}
+
+enum smu_return_val smu_get_pm_table_version(struct pci_dev *dev,
+                                             u32 *version) {
+  enum smu_return_val ret;
+  smu_req_args_t args;
+  u32 fn;
+
+  /**
+   * For some codenames, there are different PM tables for each chip.
+   * SMC Message corresponds to TableVersionId.
+   * Based on AGESA FW revision.
+   */
+  switch (g_smu.codename) {
+  case CODENAME_RAVENRIDGE:
+  case CODENAME_PICASSO:
+    fn = 0x0c;
+    break;
+  case CODENAME_CASTLEPEAK:
+  case CODENAME_MATISSE:
+  case CODENAME_VERMEER:
+  case CODENAME_MILAN:
+  case CODENAME_CHAGALL:
+    fn = 0x08;
+    break;
+  case CODENAME_RAPHAEL:
+  case CODENAME_GRANITERIDGE:
+    fn = 0x05;
+    break;
+  case CODENAME_RENOIR:
+  case CODENAME_LUCIENNE:
+  case CODENAME_CEZANNE:
+  case CODENAME_REMBRANDT:
+  case CODENAME_PHOENIX:
+  case CODENAME_STRIX:
+  case CODENAME_HAWKPOINT:
+    fn = 0x06;
+    break;
+  default:
+    return SMU_Return_Unsupported;
+  }
+
+  smu_args_init(&args, 0);
+
+  ret = smu_send_command(dev, fn, &args, MAILBOX_TYPE_RSMU);
+  *version = args.s.arg0;
+
+  return ret;
+}
+
+u32 smu_update_pmtable_size(u32 version) {
+  // These sizes are actually accurate and not just "guessed".
+  // Source: Ryzen Master.
+  switch (g_smu.codename) {
+  case CODENAME_CASTLEPEAK:
+  case CODENAME_MATISSE:
+    switch (version) {
+    case 0x240902:
+      g_smu.pm_dram_map_size = 0x514;
+      break;
+    case 0x240903:
+      g_smu.pm_dram_map_size = 0x518;
+      break;
+    case 0x240802:
+      g_smu.pm_dram_map_size = 0x7E0;
+      break;
+    case 0x240803:
+      g_smu.pm_dram_map_size = 0x7E4;
+      break;
+    default:
+    UNKNOWN_PM_TABLE_VERSION:
+      return SMU_Return_Unsupported;
+    }
+    break;
+  case CODENAME_VERMEER:
+  case CODENAME_CHAGALL:
+    switch (version) {
+    case 0x2D0903:
+      g_smu.pm_dram_map_size = 0x594;
+      break;
+    case 0x380904:
+      g_smu.pm_dram_map_size = 0x5A4;
+      break;
+    case 0x380005: // 64
+      g_smu.pm_dram_map_size = 0x1BB0;
+      break;
+    case 0x380505: // 32
+      g_smu.pm_dram_map_size = 0xF30;
+      break;
+    case 0x380605: // 24
+      g_smu.pm_dram_map_size = 0xC10;
+      break;
+    case 0x380705: // 16
+      g_smu.pm_dram_map_size = 0x8F0;
+      break;
+    case 0x380905: // 8
+      g_smu.pm_dram_map_size = 0x5D0;
+      break;
+    case 0x2D0803:
+      g_smu.pm_dram_map_size = 0x894;
+      break;
+    case 0x380804:
+      g_smu.pm_dram_map_size = 0x8A4;
+      break;
+    case 0x380805:
+      g_smu.pm_dram_map_size = 0x8F0;
+      break;
+    default:
+      goto UNKNOWN_PM_TABLE_VERSION;
+    }
+    break;
+  case CODENAME_MILAN:
+    switch (version) {
+    case 0x2D0008:
+      g_smu.pm_dram_map_size = 0x1AB0;
+      break;
+    default:
+      goto UNKNOWN_PM_TABLE_VERSION;
+    }
+    break;
+  case CODENAME_RENOIR:
+  case CODENAME_LUCIENNE:
+    switch (version) {
+    case 0x370000:
+      g_smu.pm_dram_map_size = 0x794;
+      break;
+    case 0x370001:
+      g_smu.pm_dram_map_size = 0x884;
+      break;
+    case 0x370002:
+    case 0x370003:
+      g_smu.pm_dram_map_size = 0x88C;
+      break;
+    case 0x370004:
+      g_smu.pm_dram_map_size = 0x8AC;
+      break;
+    case 0x370005:
+      g_smu.pm_dram_map_size = 0x8F0;
+      break;
+    default:
+      goto UNKNOWN_PM_TABLE_VERSION;
+    }
+    break;
+  case CODENAME_CEZANNE:
+    switch (version) {
+    case 0x400005:
+      g_smu.pm_dram_map_size = 0x944;
+      break;
+    default:
+      goto UNKNOWN_PM_TABLE_VERSION;
+    }
+    break;
+  case CODENAME_REMBRANDT:
+    switch (version) {
+    case 0x450004:
+    case 0x450005:
+      g_smu.pm_dram_map_size = 0xA44;
+      break;
+    default:
+      goto UNKNOWN_PM_TABLE_VERSION;
+    }
+    break;
+  case CODENAME_PICASSO:
+  case CODENAME_RAVENRIDGE:
+  case CODENAME_RAVENRIDGE2:
+    // These codenames have two PM tables, a larger (primary) one and a smaller
+    // one. The size is always fixed to 0x608 and 0xA4 bytes each. Source: Ryzen
+    // Master.
+    g_smu.pm_dram_map_size_alt = 0xA4;
+    g_smu.pm_dram_map_size = 0x608 + g_smu.pm_dram_map_size_alt;
+
+    // Split DRAM base into high/low values.
+    g_smu.pm_dram_base_alt = g_smu.pm_dram_base >> 32;
+    g_smu.pm_dram_base &= 0xFFFFFFFF;
+    break;
+  case CODENAME_RAPHAEL:
+    switch (version) {
+    case 0x540104:
+      g_smu.pm_dram_map_size = 0x6A8;
+      break;
+    case 0x000400:
+      g_smu.pm_dram_map_size = 0x948;
+      break;
+    default:
+      goto UNKNOWN_PM_TABLE_VERSION;
+    }
+    break;
+  case CODENAME_GRANITERIDGE:
+    g_smu.pm_dram_map_size = 0x948;
+    break;
+  case CODENAME_PHOENIX:
+    switch (version) {
+    case 0x4C0006:
+    case 0x4C0007:
+    case 0x4C0008:
+      g_smu.pm_dram_map_size = 0xAA0;
+      break;
+    default:
+      goto UNKNOWN_PM_TABLE_VERSION;
+    }
+    break;
+  case CODENAME_HAWKPOINT:
+    switch (version) {
+    case 0x4C0008:
+      g_smu.pm_dram_map_size = 0xA00;
+      break;
+    default:
+      goto UNKNOWN_PM_TABLE_VERSION;
+    }
+    break;
+  case CODENAME_STRIX:
+    g_smu.pm_dram_map_size = 0xAA0;
+    break;
+  default:
+    return SMU_Return_Unsupported;
+  }
+
+  return SMU_Return_OK;
+}
+
+enum smu_return_val smu_read_pm_table(struct pci_dev *dev, unsigned char *dst,
+                                      size_t *len) {
+  u32 ret, version, size;
+
+  // The DRAM base does not change after boot meaning it only needs to be
+  //  fetched once.
+  // From testing, it also seems they are always mapped to the same address as
+  // well,
+  //  at least when running the same AGESA version.
+  if (g_smu.pm_dram_base == 0 || g_smu.pm_dram_map_size == 0) {
+    g_smu.pm_dram_base = smu_get_dram_base_address(dev);
+
+    // Verify returned value isn't an SMU return value.
+    if (g_smu.pm_dram_base < 0xFF && g_smu.pm_dram_base >= 0) {
+      pr_err("Unable to receive the DRAM base address: %X",
+             (u8)g_smu.pm_dram_base);
+      return g_smu.pm_dram_base;
+    }
+
+    // Should help us catch where we missed table version initialization in the
+    // future.
+    version = 0xDEADC0DE;
+
+    // These models require finding the PM table version to determine its size.
+    if (g_smu.codename == CODENAME_VERMEER ||
+        g_smu.codename == CODENAME_MATISSE ||
+        g_smu.codename == CODENAME_RAPHAEL ||
+        g_smu.codename == CODENAME_GRANITERIDGE ||
+        g_smu.codename == CODENAME_RENOIR ||
+        g_smu.codename == CODENAME_LUCIENNE ||
+        g_smu.codename == CODENAME_REMBRANDT ||
+        g_smu.codename == CODENAME_PHOENIX ||
+        g_smu.codename == CODENAME_STRIX ||
+        g_smu.codename == CODENAME_CEZANNE ||
+        g_smu.codename == CODENAME_CHAGALL ||
+        g_smu.codename == CODENAME_MILAN ||
+        g_smu.codename == CODENAME_HAWKPOINT) {
+      ret = smu_get_pm_table_version(dev, &version);
+
+      if (ret != SMU_Return_OK) {
+        pr_err("Failed to get PM Table version with error: %X\n", ret);
+        return ret;
+      }
+    }
+
+    ret = smu_update_pmtable_size(version);
+    if (ret != SMU_Return_OK) {
+      pr_err("Unknown PM table version: 0x%08X", version);
+      return ret;
+    }
+
+    pr_debug("Determined PM mapping size as (%xh,%xh) bytes.",
+             g_smu.pm_dram_map_size, g_smu.pm_dram_map_size_alt);
+  }
+
+  // Validate output buffer size.
+  // N.B. In the case of Picasso/RavenRidge 2, we include the secondary PM Table
+  // size as well
+  if (*len < g_smu.pm_dram_map_size) {
+    pr_warn(
+        "Insufficient buffer size for PM table read: %lu < %d version: 0x%X",
+        *len, g_smu.pm_dram_map_size, version);
+
+    *len = g_smu.pm_dram_map_size;
+    return SMU_Return_InsufficientSize;
+  }
+
+  // Clamp output size
+  *len = g_smu.pm_dram_map_size;
+
+  // Check if we should tell the SMU to refresh the table via jiffies.
+  // Use a minimum interval of 1 ms.
+  if (!g_smu.pm_jiffies ||
+      time_after(jiffies, g_smu.pm_jiffies + msecs_to_jiffies(1))) {
+    g_smu.pm_jiffies = jiffies;
+
+    ret = smu_transfer_table_to_dram(dev);
     if (ret != SMU_Return_OK)
+      return ret;
+
+    if (g_smu.pm_dram_map_size_alt) {
+      ret = smu_transfer_2nd_table_to_dram(dev);
+      if (ret != SMU_Return_OK)
         return ret;
-
-    return args.s.arg0;
-}
-
-enum smu_if_version smu_get_mp1_if_version(void) {
-    return g_smu.mp1_if_ver;
-}
-
-u64 smu_get_dram_base_address(struct pci_dev* dev) {
-    u32 fn[3], ret, parts[2];
-    smu_req_args_t args;
-
-    const enum smu_mailbox type = MAILBOX_TYPE_RSMU;
-
-    smu_args_init(&args, 0);
-
-    switch (g_smu.codename) {
-        case CODENAME_NAPLES:
-        case CODENAME_SUMMITRIDGE:
-        case CODENAME_THREADRIPPER:
-            fn[0] = 0xa;
-            goto BASE_ADDR_CLASS_1;
-        case CODENAME_VERMEER:
-        case CODENAME_MATISSE:
-        case CODENAME_CASTLEPEAK:
-        case CODENAME_MILAN:
-        case CODENAME_CHAGALL:
-            fn[0] = 0x06;
-            goto BASE_ADDR_CLASS_1;
-        case CODENAME_RAPHAEL:
-        case CODENAME_GRANITERIDGE:
-            fn[0] = 0x04;
-            goto BASE_ADDR_CLASS_1;
-        case CODENAME_RENOIR:
-        case CODENAME_LUCIENNE:
-        case CODENAME_CEZANNE:
-<<<<<<< HEAD
-        case CODENAME_REMBRANDT:
-        case CODENAME_PHOENIX:
-        case CODENAME_STRIX:
-=======
-        case CODENAME_HAWKPOINT:
->>>>>>> e7d3f53c
-            fn[0] = 0x66;
-            goto BASE_ADDR_CLASS_1;
-        case CODENAME_COLFAX:
-        case CODENAME_PINNACLERIDGE:
-            fn[0] = 0x0b;
-            fn[1] = 0x0c;
-            goto BASE_ADDR_CLASS_2;
-        case CODENAME_DALI:
-        case CODENAME_PICASSO:
-        case CODENAME_RAVENRIDGE:
-        case CODENAME_RAVENRIDGE2:
-            fn[0] = 0x0a;
-            fn[1] = 0x3d;
-            fn[2] = 0x0b;
-            goto BASE_ADDR_CLASS_3;
-        default:
-            return SMU_Return_Unsupported;
-    }
-
-BASE_ADDR_CLASS_1:
-    args.s.arg0 = args.s.arg1 = 1;
-    ret = smu_send_command(dev, fn[0], &args, type);
-
-    return ret != SMU_Return_OK ? ret : args.s.arg0 | ((u64)args.s.arg1 << 32);
-
-BASE_ADDR_CLASS_2:
-    ret = smu_send_command(dev, fn[0], &args, type);
-    if (ret != SMU_Return_OK)
-        return ret;
-
-    smu_args_init(&args, 0);
-    ret = smu_send_command(dev, fn[1], &args, type);
-
-    return ret != SMU_Return_OK ? ret : args.s.arg0;
-
-BASE_ADDR_CLASS_3:
-    // == Part 1 ==
-    args.s.arg0 = 3;
-    ret = smu_send_command(dev, fn[0], &args, type);
-    if (ret != SMU_Return_OK)
-        return ret;
-
-    smu_args_init(&args, 3);
-    ret = smu_send_command(dev, fn[2], &args, type);
-    if (ret != SMU_Return_OK)
-        return ret;
-
-    // 1st Base.
-    parts[0] = args.s.arg0;
-    // == Part 1 End ==
-
-    // == Part 2 ==
-    smu_args_init(&args, 3);
-    ret = smu_send_command(dev, fn[1], &args, type);
-    if (ret != SMU_Return_OK)
-        return ret;
-
-    smu_args_init(&args, 5);
-    ret = smu_send_command(dev, fn[0], &args, type);
-    if (ret != SMU_Return_OK)
-        return ret;
-
-    smu_args_init(&args, 5);
-    ret = smu_send_command(dev, fn[2], &args, type);
-    if (ret != SMU_Return_OK)
-        return ret;
-
-    // 2nd base.
-    parts[1] = args.s.arg0;
-    // == Part 2 End ==
-
-    return (u64)parts[1] << 32 | parts[0];
-}
-
-enum smu_return_val smu_transfer_table_to_dram(struct pci_dev* dev) {
-    smu_req_args_t args;
-    u32 fn;
-
-    /**
-     * Probes (updates) the PM Table.
-     * SMC Message corresponds to TransferTableSmu2Dram.
-     * Physically mapped at the DRAM Base address(es).
-     */
-
-    // Arg[0] here specifies the PM table when set to 0.
-    // For GPU ASICs, it seems there's more tables that can be found but for CPUs,
-    //  it seems this value is ignored.
-    smu_args_init(&args, 0);
-
-    switch (g_smu.codename) {
-        case CODENAME_SUMMITRIDGE:
-        case CODENAME_THREADRIPPER:
-        case CODENAME_NAPLES:
-            fn = 0x0a;
-            break;
-        case CODENAME_CASTLEPEAK:
-        case CODENAME_MATISSE:
-        case CODENAME_VERMEER:
-        case CODENAME_MILAN:
-        case CODENAME_CHAGALL:
-            fn = 0x05;
-            break;
-        case CODENAME_RAPHAEL:
-        case CODENAME_GRANITERIDGE:
-            fn = 0x03;
-            break;
-        case CODENAME_CEZANNE:
-            fn = 0x65;
-            break;
-        case CODENAME_RENOIR:
-        case CODENAME_LUCIENNE:
-<<<<<<< HEAD
-        case CODENAME_REMBRANDT:
-        case CODENAME_PHOENIX:
-        case CODENAME_STRIX:
-=======
-        case CODENAME_HAWKPOINT:
->>>>>>> e7d3f53c
-            args.s.arg0 = 3;
-            fn = 0x65;
-            break;
-        case CODENAME_COLFAX:
-        case CODENAME_PINNACLERIDGE:
-        case CODENAME_PICASSO:
-        case CODENAME_RAVENRIDGE:
-        case CODENAME_RAVENRIDGE2:
-            args.s.arg0 = 3;
-            fn = 0x3d;
-            break;
-        default:
-            return SMU_Return_Unsupported;
-    }
-
-    return smu_send_command(dev, fn, &args, MAILBOX_TYPE_RSMU);
-}
-
-enum smu_return_val smu_transfer_2nd_table_to_dram(struct pci_dev* dev) {
-    smu_req_args_t args;
-    u32 fn;
-
-    /**
-     * Probes (updates) the secondary PM Table.
-     * SMC Message corresponds to TransferTableSmu2Dram.
-     * Physically mapped at the DRAM Base address(es).
-     */
-
-    // Arg[0] here specifies the PM table when set to 0.
-    // For GPU ASICs, it seems there's more tables that can be found but for CPUs,
-    //  it seems this value is ignored.
-    smu_args_init(&args, 0);
-
-    switch (g_smu.codename) {
-        case CODENAME_COLFAX:
-        case CODENAME_PINNACLERIDGE:
-        case CODENAME_PICASSO:
-        case CODENAME_RAVENRIDGE:
-        case CODENAME_RAVENRIDGE2:
-            args.s.arg0 = 5;
-            fn = 0x3d;
-            break;
-        case CODENAME_SUMMITRIDGE:
-        case CODENAME_THREADRIPPER:
-        case CODENAME_NAPLES:
-        case CODENAME_CASTLEPEAK:
-        case CODENAME_MATISSE:
-        case CODENAME_VERMEER:
-        case CODENAME_MILAN:
-        case CODENAME_CEZANNE:
-        case CODENAME_RENOIR:
-        case CODENAME_LUCIENNE:
-        default:
-            return SMU_Return_Unsupported;
-    }
-
-    return smu_send_command(dev, fn, &args, MAILBOX_TYPE_RSMU);
-}
-
-
-enum smu_return_val smu_get_pm_table_version(struct pci_dev* dev, u32* version) {
-    enum smu_return_val ret;
-    smu_req_args_t args;
-    u32 fn;
-
-    /**
-     * For some codenames, there are different PM tables for each chip.
-     * SMC Message corresponds to TableVersionId.
-     * Based on AGESA FW revision.
-     */
-    switch (g_smu.codename) {
-        case CODENAME_RAVENRIDGE:
-        case CODENAME_PICASSO:
-            fn = 0x0c;
-            break;
-        case CODENAME_CASTLEPEAK:
-        case CODENAME_MATISSE:
-        case CODENAME_VERMEER:
-        case CODENAME_MILAN:
-        case CODENAME_CHAGALL:
-            fn = 0x08;
-            break;
-        case CODENAME_RAPHAEL:
-        case CODENAME_GRANITERIDGE:
-            fn = 0x05;
-            break;
-        case CODENAME_RENOIR:
-        case CODENAME_LUCIENNE:
-        case CODENAME_CEZANNE:
-<<<<<<< HEAD
-        case CODENAME_REMBRANDT:
-        case CODENAME_PHOENIX:
-        case CODENAME_STRIX:
-=======
-        case CODENAME_HAWKPOINT:
->>>>>>> e7d3f53c
-            fn = 0x06;
-            break;
-        default:
-            return SMU_Return_Unsupported;
-    }
-
-    smu_args_init(&args, 0);
-
-    ret = smu_send_command(dev, fn, &args, MAILBOX_TYPE_RSMU);
-    *version = args.s.arg0;
-
-    return ret;
-}
-
-u32 smu_update_pmtable_size(u32 version) {
-    // These sizes are actually accurate and not just "guessed".
-    // Source: Ryzen Master.
-    switch (g_smu.codename) {
-        case CODENAME_CASTLEPEAK:
-        case CODENAME_MATISSE:
-            switch (version) {
-                case 0x240902:
-                    g_smu.pm_dram_map_size = 0x514;
-                    break;
-                case 0x240903:
-                    g_smu.pm_dram_map_size = 0x518;
-                    break;
-                case 0x240802:
-                    g_smu.pm_dram_map_size = 0x7E0;
-                    break;
-                case 0x240803:
-                    g_smu.pm_dram_map_size = 0x7E4;
-                    break;
-                default:
-                UNKNOWN_PM_TABLE_VERSION:
-                    return SMU_Return_Unsupported;
-            }
-            break;
-        case CODENAME_VERMEER:
-        case CODENAME_CHAGALL:
-            switch (version) {
-                case 0x2D0903:
-                    g_smu.pm_dram_map_size = 0x594;
-                    break;
-                case 0x380904:
-                    g_smu.pm_dram_map_size = 0x5A4;
-                    break;
-                case 0x380005: // 64
-                    g_smu.pm_dram_map_size = 0x1BB0;
-                    break;
-                case 0x380505: // 32
-                    g_smu.pm_dram_map_size = 0xF30;
-                    break;
-                case 0x380605: // 24
-                    g_smu.pm_dram_map_size = 0xC10;
-                    break;
-                case 0x380705: // 16
-                    g_smu.pm_dram_map_size = 0x8F0;
-                    break;
-                case 0x380905: // 8
-                    g_smu.pm_dram_map_size = 0x5D0;
-                    break;
-                case 0x2D0803:
-                    g_smu.pm_dram_map_size = 0x894;
-                    break;
-                case 0x380804:
-                    g_smu.pm_dram_map_size = 0x8A4;
-                    break;
-                case 0x380805:
-                    g_smu.pm_dram_map_size = 0x8F0;
-                    break;
-                default:
-                    goto UNKNOWN_PM_TABLE_VERSION;
-            }
-            break;
-        case CODENAME_MILAN:
-            switch (version) {
-                case 0x2D0008:
-                    g_smu.pm_dram_map_size = 0x1AB0;
-                    break;
-                default:
-                    goto UNKNOWN_PM_TABLE_VERSION;
-            }
-            break;
-        case CODENAME_RENOIR:
-        case CODENAME_LUCIENNE:
-            switch (version) {
-                case 0x370000:
-                    g_smu.pm_dram_map_size = 0x794;
-                    break;
-                case 0x370001:
-                    g_smu.pm_dram_map_size = 0x884;
-                    break;
-                case 0x370002:
-                case 0x370003:
-                    g_smu.pm_dram_map_size = 0x88C;
-                    break;
-                case 0x370004:
-                    g_smu.pm_dram_map_size = 0x8AC;
-                    break;
-                case 0x370005:
-                    g_smu.pm_dram_map_size = 0x8F0;
-                    break;
-                default:
-                    goto UNKNOWN_PM_TABLE_VERSION;
-            }
-            break;
-        case CODENAME_CEZANNE:
-            switch (version) {
-                case 0x400005:
-                    g_smu.pm_dram_map_size = 0x944;
-                    break;
-                default:
-                    goto UNKNOWN_PM_TABLE_VERSION;
-            }
-            break;
-        case CODENAME_REMBRANDT:
-            switch (version) {
-                case 0x450004:
-                case 0x450005:
-                    g_smu.pm_dram_map_size = 0xA44;
-                    break;
-                default:
-                    goto UNKNOWN_PM_TABLE_VERSION;
-            }
-            break;
-        case CODENAME_PICASSO:
-        case CODENAME_RAVENRIDGE:
-        case CODENAME_RAVENRIDGE2:
-            // These codenames have two PM tables, a larger (primary) one and a smaller one.
-            // The size is always fixed to 0x608 and 0xA4 bytes each.
-            // Source: Ryzen Master.
-            g_smu.pm_dram_map_size_alt = 0xA4;
-            g_smu.pm_dram_map_size = 0x608 + g_smu.pm_dram_map_size_alt;
-
-            // Split DRAM base into high/low values.
-            g_smu.pm_dram_base_alt = g_smu.pm_dram_base >> 32;
-            g_smu.pm_dram_base &= 0xFFFFFFFF;
-            break;
-        case CODENAME_RAPHAEL:
-            switch (version) {
-                case 0x540104:
-                    g_smu.pm_dram_map_size = 0x6A8;
-                    break;
-                case 0x000400:
-                    g_smu.pm_dram_map_size = 0x948;
-                    break;
-                default:
-                    goto UNKNOWN_PM_TABLE_VERSION;
-            }
-            break;
-<<<<<<< HEAD
-        case CODENAME_GRANITERIDGE:
-            g_smu.pm_dram_map_size = 0x948;
-            break;
-        case CODENAME_PHOENIX:
-            switch (version) {
-                case 0x4C0006:
-                case 0x4C0007:
-                case 0x4C0008:
-                    g_smu.pm_dram_map_size = 0xAA0;
-=======
-        case CODENAME_HAWKPOINT:
-            switch (version) {
-                case 0x4C0008:
-                    g_smu.pm_dram_map_size = 0xA00;
->>>>>>> e7d3f53c
-                    break;
-                default:
-                    goto UNKNOWN_PM_TABLE_VERSION;
-            }
-            break;
-<<<<<<< HEAD
-        case CODENAME_STRIX:
-            g_smu.pm_dram_map_size = 0xAA0;
-            break;
-=======
->>>>>>> e7d3f53c
-        default:
-            return SMU_Return_Unsupported;
-    }
-
-    return SMU_Return_OK;
-}
-
-enum smu_return_val smu_read_pm_table(struct pci_dev* dev, unsigned char* dst, size_t* len) {
-    u32 ret, version, size;
-
-    // The DRAM base does not change after boot meaning it only needs to be
-    //  fetched once.
-    // From testing, it also seems they are always mapped to the same address as well,
-    //  at least when running the same AGESA version.
-    if (g_smu.pm_dram_base == 0 || g_smu.pm_dram_map_size == 0) {
-        g_smu.pm_dram_base = smu_get_dram_base_address(dev);
-
-        // Verify returned value isn't an SMU return value.
-        if (g_smu.pm_dram_base < 0xFF && g_smu.pm_dram_base >= 0) {
-            pr_err("Unable to receive the DRAM base address: %X", (u8)g_smu.pm_dram_base);
-            return g_smu.pm_dram_base;
-        }
-
-        // Should help us catch where we missed table version initialization in the future.
-        version = 0xDEADC0DE;
-
-        // These models require finding the PM table version to determine its size.
-        if (g_smu.codename == CODENAME_VERMEER  ||
-            g_smu.codename == CODENAME_MATISSE  ||
-            g_smu.codename == CODENAME_RAPHAEL  ||
-            g_smu.codename == CODENAME_GRANITERIDGE  ||
-            g_smu.codename == CODENAME_RENOIR   ||
-            g_smu.codename == CODENAME_LUCIENNE ||
-            g_smu.codename == CODENAME_REMBRANDT  ||
-            g_smu.codename == CODENAME_PHOENIX  ||
-            g_smu.codename == CODENAME_STRIX  ||
-            g_smu.codename == CODENAME_CEZANNE  ||
-            g_smu.codename == CODENAME_CHAGALL  ||
-            g_smu.codename == CODENAME_MILAN    ||
-            g_smu.codename == CODENAME_HAWKPOINT) {
-            ret = smu_get_pm_table_version(dev, &version);
-
-            if (ret != SMU_Return_OK) {
-                pr_err("Failed to get PM Table version with error: %X\n", ret);
-                return ret;
-            }
-        }
-
-        ret = smu_update_pmtable_size(version);
-        if (ret != SMU_Return_OK) {
-            pr_err("Unknown PM table version: 0x%08X", version);
-            return ret;
-        }
-
-        pr_debug("Determined PM mapping size as (%xh,%xh) bytes.",
-            g_smu.pm_dram_map_size, g_smu.pm_dram_map_size_alt);
-    }
-
-    // Validate output buffer size.
-    // N.B. In the case of Picasso/RavenRidge 2, we include the secondary PM Table size as well
-    if (*len < g_smu.pm_dram_map_size) {
-        pr_warn("Insufficient buffer size for PM table read: %lu < %d version: 0x%X",
-            *len, g_smu.pm_dram_map_size, version);
-
-        *len = g_smu.pm_dram_map_size;
-        return SMU_Return_InsufficientSize;
-    }
-
-    // Clamp output size
-    *len = g_smu.pm_dram_map_size;
-
-    // Check if we should tell the SMU to refresh the table via jiffies.
-    // Use a minimum interval of 1 ms.
-    if (!g_smu.pm_jiffies || time_after(jiffies, g_smu.pm_jiffies + msecs_to_jiffies(1))) {
-        g_smu.pm_jiffies = jiffies;
-
-        ret = smu_transfer_table_to_dram(dev);
-        if (ret != SMU_Return_OK)
-            return ret;
-
-        if (g_smu.pm_dram_map_size_alt) {
-            ret = smu_transfer_2nd_table_to_dram(dev);
-            if (ret != SMU_Return_OK)
-                return ret;
-        }
-    }
-
-    // Primary PM Table size
-    size = g_smu.pm_dram_map_size - g_smu.pm_dram_map_size_alt;
-
-    // We only map the DRAM base(s) once for use.
+    }
+  }
+
+  // Primary PM Table size
+  size = g_smu.pm_dram_map_size - g_smu.pm_dram_map_size_alt;
+
+  // We only map the DRAM base(s) once for use.
+  if (g_smu.pm_table_virt_addr == NULL) {
+    // From Linux documentation, it seems we should use _cache() for ioremap().
+    g_smu.pm_table_virt_addr = ioremap_cache(g_smu.pm_dram_base, size);
+
     if (g_smu.pm_table_virt_addr == NULL) {
-        // From Linux documentation, it seems we should use _cache() for ioremap().
-        g_smu.pm_table_virt_addr = ioremap_cache(g_smu.pm_dram_base, size);
-
-        if (g_smu.pm_table_virt_addr == NULL) {
-            pr_err("Failed to map DRAM base: %llX (0x%X B)", g_smu.pm_dram_base, size);
-            return SMU_Return_MappedError;
-        }
-
-        // In Picasso/RavenRidge 2, we map the secondary (high) address as well.
-        if (g_smu.pm_dram_map_size_alt) {
-            g_smu.pm_table_virt_addr_alt = ioremap_cache(
-                g_smu.pm_dram_base_alt,
-                g_smu.pm_dram_map_size_alt
-            );
-
-            if (g_smu.pm_table_virt_addr_alt == NULL) {
-                pr_err("Failed to map DRAM alt base: %X (0x%X B)", g_smu.pm_dram_base_alt, g_smu.pm_dram_map_size_alt);
-                return SMU_Return_MappedError;
-            }
-        }
-    }
-
-    // memcpy() seems to work as well but according to Linux, for physically mapped addresses,
-    //  we should use _fromio().
-    memcpy_fromio(dst, g_smu.pm_table_virt_addr, size);
-
-    // Append secondary table if required.
-    if (g_smu.pm_dram_map_size_alt)
-        memcpy_fromio(dst + size, g_smu.pm_table_virt_addr_alt, g_smu.pm_dram_map_size_alt);
-
-    return SMU_Return_OK;
+      pr_err("Failed to map DRAM base: %llX (0x%X B)", g_smu.pm_dram_base,
+             size);
+      return SMU_Return_MappedError;
+    }
+
+    // In Picasso/RavenRidge 2, we map the secondary (high) address as well.
+    if (g_smu.pm_dram_map_size_alt) {
+      g_smu.pm_table_virt_addr_alt =
+          ioremap_cache(g_smu.pm_dram_base_alt, g_smu.pm_dram_map_size_alt);
+
+      if (g_smu.pm_table_virt_addr_alt == NULL) {
+        pr_err("Failed to map DRAM alt base: %X (0x%X B)",
+               g_smu.pm_dram_base_alt, g_smu.pm_dram_map_size_alt);
+        return SMU_Return_MappedError;
+      }
+    }
+  }
+
+  // memcpy() seems to work as well but according to Linux, for physically
+  // mapped addresses,
+  //  we should use _fromio().
+  memcpy_fromio(dst, g_smu.pm_table_virt_addr, size);
+
+  // Append secondary table if required.
+  if (g_smu.pm_dram_map_size_alt)
+    memcpy_fromio(dst + size, g_smu.pm_table_virt_addr_alt,
+                  g_smu.pm_dram_map_size_alt);
+
+  return SMU_Return_OK;
 }